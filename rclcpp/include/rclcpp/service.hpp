// Copyright 2014 Open Source Robotics Foundation, Inc.
//
// Licensed under the Apache License, Version 2.0 (the "License");
// you may not use this file except in compliance with the License.
// You may obtain a copy of the License at
//
//     http://www.apache.org/licenses/LICENSE-2.0
//
// Unless required by applicable law or agreed to in writing, software
// distributed under the License is distributed on an "AS IS" BASIS,
// WITHOUT WARRANTIES OR CONDITIONS OF ANY KIND, either express or implied.
// See the License for the specific language governing permissions and
// limitations under the License.

#ifndef RCLCPP__SERVICE_HPP_
#define RCLCPP__SERVICE_HPP_

#include <atomic>
#include <functional>
#include <iostream>
#include <memory>
#include <mutex>
#include <sstream>
#include <string>

#include "rcl/error_handling.h"
#include "rcl/service.h"

#include "rmw/error_handling.h"
#include "rmw/impl/cpp/demangle.hpp"
#include "rmw/rmw.h"

#include "tracetools/tracetools.h"

#include "rclcpp/any_service_callback.hpp"
#include "rclcpp/detail/cpp_callback_trampoline.hpp"
#include "rclcpp/exceptions.hpp"
#include "rclcpp/expand_topic_or_service_name.hpp"
#include "rclcpp/logging.hpp"
#include "rclcpp/macros.hpp"
#include "rclcpp/type_support_decl.hpp"
#include "rclcpp/visibility_control.hpp"

namespace rclcpp
{

class ServiceBase
{
public:
  RCLCPP_SMART_PTR_DEFINITIONS_NOT_COPYABLE(ServiceBase)

  RCLCPP_PUBLIC
  explicit ServiceBase(std::shared_ptr<rcl_node_t> node_handle);

  RCLCPP_PUBLIC
  virtual ~ServiceBase();

  /// Return the name of the service.
  /** \return The name of the service. */
  RCLCPP_PUBLIC
  const char *
  get_service_name();

  /// Return the rcl_service_t service handle in a std::shared_ptr.
  /**
   * This handle remains valid after the Service is destroyed.
   * The actual rcl service is not finalized until it is out of scope everywhere.
   */
  RCLCPP_PUBLIC
  std::shared_ptr<rcl_service_t>
  get_service_handle();

  /// Return the rcl_service_t service handle in a std::shared_ptr.
  /**
   * This handle remains valid after the Service is destroyed.
   * The actual rcl service is not finalized until it is out of scope everywhere.
   */
  RCLCPP_PUBLIC
  std::shared_ptr<const rcl_service_t>
  get_service_handle() const;

  /// Take the next request from the service as a type erased pointer.
  /**
   * This type erased version of \sa Service::take_request() is useful when
   * using the service in a type agnostic way with methods like
   * ServiceBase::create_request(), ServiceBase::create_request_header(), and
   * ServiceBase::handle_request().
   *
   * \param[out] request_out The type erased pointer to a service request object
   *   into which the middleware will copy the taken request.
   * \param[out] request_id_out The output id for the request which can be used
   *   to associate response with this request in the future.
   * \returns true if the request was taken, otherwise false.
   * \throws rclcpp::exceptions::RCLError based exceptions if the underlying
   *   rcl calls fail.
   */
  RCLCPP_PUBLIC
  bool
  take_type_erased_request(void * request_out, rmw_request_id_t & request_id_out);

  virtual
  std::shared_ptr<void>
  create_request() = 0;

  virtual
  std::shared_ptr<rmw_request_id_t>
  create_request_header() = 0;

  virtual
  void
  handle_request(
    std::shared_ptr<rmw_request_id_t> request_header,
    std::shared_ptr<void> request) = 0;

  /// Exchange the "in use by wait set" state for this service.
  /**
   * This is used to ensure this service is not used by multiple
   * wait sets at the same time.
   *
   * \param[in] in_use_state the new state to exchange into the state, true
   *   indicates it is now in use by a wait set, and false is that it is no
   *   longer in use by a wait set.
   * \returns the previous state.
   */
  RCLCPP_PUBLIC
  bool
  exchange_in_use_by_wait_set_state(bool in_use_state);

  /// Set a callback to be called when each new request is received.
  /**
   * The callback receives a size_t which is the number of requests received
   * since the last time this callback was called.
   * Normally this is 1, but can be > 1 if requests were received before any
   * callback was set.
   *
   * Since this callback is called from the middleware, you should aim to make
   * it fast and not blocking.
   * If you need to do a lot of work or wait for some other event, you should
   * spin it off to another thread, otherwise you risk blocking the middleware.
   *
   * Calling it again will clear any previously set callback.
   *
<<<<<<< HEAD
=======
   *
   * An exception will be thrown if the callback is not callable.
   *
>>>>>>> c9d3d11b
   * This function is thread-safe.
   *
   * If you want more information available in the callback, like the service
   * or other information, you may use a lambda with captures or std::bind.
   *
   * \sa rmw_service_set_on_new_request_callback
   * \sa rcl_service_set_on_new_request_callback
   *
   * \param[in] callback functor to be called when a new request is received
   */
  void
  set_on_new_request_callback(std::function<void(size_t)> callback)
  {
<<<<<<< HEAD
=======
    if (!callback) {
      throw std::invalid_argument(
              "The callback passed to set_on_new_request_callback "
              "is not callable.");
    }

>>>>>>> c9d3d11b
    auto new_callback =
      [callback, this](size_t number_of_requests) {
        try {
          callback(number_of_requests);
        } catch (const std::exception & exception) {
          RCLCPP_ERROR_STREAM(
            node_logger_,
            "rclcpp::ServiceBase@" << this <<
              " caught " << rmw::impl::cpp::demangle(exception) <<
              " exception in user-provided callback for the 'on new request' callback: " <<
              exception.what());
        } catch (...) {
          RCLCPP_ERROR_STREAM(
            node_logger_,
            "rclcpp::ServiceBase@" << this <<
              " caught unhandled exception in user-provided callback " <<
              "for the 'on new request' callback");
        }
      };

<<<<<<< HEAD
=======
    std::lock_guard<std::recursive_mutex> lock(reentrant_mutex_);

>>>>>>> c9d3d11b
    // Set it temporarily to the new callback, while we replace the old one.
    // This two-step setting, prevents a gap where the old std::function has
    // been replaced but the middleware hasn't been told about the new one yet.
    set_on_new_request_callback(
      rclcpp::detail::cpp_callback_trampoline<const void *, size_t>,
      static_cast<const void *>(&new_callback));

    // Store the std::function to keep it in scope, also overwrites the existing one.
    on_new_request_callback_ = new_callback;

    // Set it again, now using the permanent storage.
    set_on_new_request_callback(
      rclcpp::detail::cpp_callback_trampoline<const void *, size_t>,
      static_cast<const void *>(&on_new_request_callback_));
  }

<<<<<<< HEAD
=======
  /// Unset the callback registered for new requests, if any.
  void
  clear_on_new_request_callback()
  {
    std::lock_guard<std::recursive_mutex> lock(reentrant_mutex_);
    set_on_new_request_callback(nullptr, nullptr);
    on_new_request_callback_ = nullptr;
  }

>>>>>>> c9d3d11b
protected:
  RCLCPP_DISABLE_COPY(ServiceBase)

  RCLCPP_PUBLIC
  rcl_node_t *
  get_rcl_node_handle();

  RCLCPP_PUBLIC
  const rcl_node_t *
  get_rcl_node_handle() const;

  RCLCPP_PUBLIC
  void
  set_on_new_request_callback(rcl_event_callback_t callback, const void * user_data);

  std::shared_ptr<rcl_node_t> node_handle_;

  std::shared_ptr<rcl_service_t> service_handle_;
  bool owns_rcl_handle_ = true;

  rclcpp::Logger node_logger_;

  std::atomic<bool> in_use_by_wait_set_{false};

<<<<<<< HEAD
  std::function<void(size_t)> on_new_request_callback_;
=======
  std::recursive_mutex reentrant_mutex_;
  std::function<void(size_t)> on_new_request_callback_{nullptr};
>>>>>>> c9d3d11b
};

template<typename ServiceT>
class Service : public ServiceBase
{
public:
  using CallbackType = std::function<
    void (
      const std::shared_ptr<typename ServiceT::Request>,
      std::shared_ptr<typename ServiceT::Response>)>;

  using CallbackWithHeaderType = std::function<
    void (
      const std::shared_ptr<rmw_request_id_t>,
      const std::shared_ptr<typename ServiceT::Request>,
      std::shared_ptr<typename ServiceT::Response>)>;
  RCLCPP_SMART_PTR_DEFINITIONS(Service)

  /// Default constructor.
  /**
   * The constructor for a Service is almost never called directly.
   * Instead, services should be instantiated through the function
   * rclcpp::create_service().
   *
   * \param[in] node_handle NodeBaseInterface pointer that is used in part of the setup.
   * \param[in] service_name Name of the topic to publish to.
   * \param[in] any_callback User defined callback to call when a client request is received.
   * \param[in] service_options options for the subscription.
   */
  Service(
    std::shared_ptr<rcl_node_t> node_handle,
    const std::string & service_name,
    AnyServiceCallback<ServiceT> any_callback,
    rcl_service_options_t & service_options)
  : ServiceBase(node_handle), any_callback_(any_callback)
  {
    using rosidl_typesupport_cpp::get_service_type_support_handle;
    auto service_type_support_handle = get_service_type_support_handle<ServiceT>();

    // rcl does the static memory allocation here
    service_handle_ = std::shared_ptr<rcl_service_t>(
      new rcl_service_t, [handle = node_handle_, service_name](rcl_service_t * service)
      {
        if (rcl_service_fini(service, handle.get()) != RCL_RET_OK) {
          RCLCPP_ERROR(
            rclcpp::get_node_logger(handle.get()).get_child("rclcpp"),
            "Error in destruction of rcl service handle: %s",
            rcl_get_error_string().str);
          rcl_reset_error();
        }
        delete service;
      });
    *service_handle_.get() = rcl_get_zero_initialized_service();

    rcl_ret_t ret = rcl_service_init(
      service_handle_.get(),
      node_handle.get(),
      service_type_support_handle,
      service_name.c_str(),
      &service_options);
    if (ret != RCL_RET_OK) {
      if (ret == RCL_RET_SERVICE_NAME_INVALID) {
        auto rcl_node_handle = get_rcl_node_handle();
        // this will throw on any validation problem
        rcl_reset_error();
        expand_topic_or_service_name(
          service_name,
          rcl_node_get_name(rcl_node_handle),
          rcl_node_get_namespace(rcl_node_handle),
          true);
      }

      rclcpp::exceptions::throw_from_rcl_error(ret, "could not create service");
    }
    TRACEPOINT(
      rclcpp_service_callback_added,
      static_cast<const void *>(get_service_handle().get()),
      static_cast<const void *>(&any_callback_));
#ifndef TRACETOOLS_DISABLED
    any_callback_.register_callback_for_tracing();
#endif
  }

  /// Default constructor.
  /**
   * The constructor for a Service is almost never called directly.
   * Instead, services should be instantiated through the function
   * rclcpp::create_service().
   *
   * \param[in] node_handle NodeBaseInterface pointer that is used in part of the setup.
   * \param[in] service_handle service handle.
   * \param[in] any_callback User defined callback to call when a client request is received.
   */
  Service(
    std::shared_ptr<rcl_node_t> node_handle,
    std::shared_ptr<rcl_service_t> service_handle,
    AnyServiceCallback<ServiceT> any_callback)
  : ServiceBase(node_handle),
    any_callback_(any_callback)
  {
    // check if service handle was initialized
    if (!rcl_service_is_valid(service_handle.get())) {
      // *INDENT-OFF* (prevent uncrustify from making unnecessary indents here)
      throw std::runtime_error(
        std::string("rcl_service_t in constructor argument must be initialized beforehand."));
      // *INDENT-ON*
    }

    service_handle_ = service_handle;
    TRACEPOINT(
      rclcpp_service_callback_added,
      static_cast<const void *>(get_service_handle().get()),
      static_cast<const void *>(&any_callback_));
#ifndef TRACETOOLS_DISABLED
    any_callback_.register_callback_for_tracing();
#endif
  }

  /// Default constructor.
  /**
   * The constructor for a Service is almost never called directly.
   * Instead, services should be instantiated through the function
   * rclcpp::create_service().
   *
   * \param[in] node_handle NodeBaseInterface pointer that is used in part of the setup.
   * \param[in] service_handle service handle.
   * \param[in] any_callback User defined callback to call when a client request is received.
   */
  Service(
    std::shared_ptr<rcl_node_t> node_handle,
    rcl_service_t * service_handle,
    AnyServiceCallback<ServiceT> any_callback)
  : ServiceBase(node_handle),
    any_callback_(any_callback)
  {
    // check if service handle was initialized
    if (!rcl_service_is_valid(service_handle)) {
      // *INDENT-OFF* (prevent uncrustify from making unnecessary indents here)
      throw std::runtime_error(
        std::string("rcl_service_t in constructor argument must be initialized beforehand."));
      // *INDENT-ON*
    }

    // In this case, rcl owns the service handle memory
    service_handle_ = std::shared_ptr<rcl_service_t>(new rcl_service_t);
    service_handle_->impl = service_handle->impl;
    TRACEPOINT(
      rclcpp_service_callback_added,
      static_cast<const void *>(get_service_handle().get()),
      static_cast<const void *>(&any_callback_));
#ifndef TRACETOOLS_DISABLED
    any_callback_.register_callback_for_tracing();
#endif
  }

  Service() = delete;

  virtual ~Service()
  {
  }

  /// Take the next request from the service.
  /**
   * \sa ServiceBase::take_type_erased_request().
   *
   * \param[out] request_out The reference to a service request object
   *   into which the middleware will copy the taken request.
   * \param[out] request_id_out The output id for the request which can be used
   *   to associate response with this request in the future.
   * \returns true if the request was taken, otherwise false.
   * \throws rclcpp::exceptions::RCLError based exceptions if the underlying
   *   rcl calls fail.
   */
  bool
  take_request(typename ServiceT::Request & request_out, rmw_request_id_t & request_id_out)
  {
    return this->take_type_erased_request(&request_out, request_id_out);
  }

  std::shared_ptr<void>
  create_request() override
  {
    return std::make_shared<typename ServiceT::Request>();
  }

  std::shared_ptr<rmw_request_id_t>
  create_request_header() override
  {
    return std::make_shared<rmw_request_id_t>();
  }

  void
  handle_request(
    std::shared_ptr<rmw_request_id_t> request_header,
    std::shared_ptr<void> request) override
  {
    auto typed_request = std::static_pointer_cast<typename ServiceT::Request>(request);
    auto response = std::make_shared<typename ServiceT::Response>();
    any_callback_.dispatch(request_header, typed_request, response);
    send_response(*request_header, *response);
  }

  void
  send_response(rmw_request_id_t & req_id, typename ServiceT::Response & response)
  {
    rcl_ret_t ret = rcl_send_response(get_service_handle().get(), &req_id, &response);

    if (ret != RCL_RET_OK) {
      rclcpp::exceptions::throw_from_rcl_error(ret, "failed to send response");
    }
  }

private:
  RCLCPP_DISABLE_COPY(Service)

  AnyServiceCallback<ServiceT> any_callback_;
};

}  // namespace rclcpp

#endif  // RCLCPP__SERVICE_HPP_<|MERGE_RESOLUTION|>--- conflicted
+++ resolved
@@ -140,12 +140,9 @@
    *
    * Calling it again will clear any previously set callback.
    *
-<<<<<<< HEAD
-=======
    *
    * An exception will be thrown if the callback is not callable.
    *
->>>>>>> c9d3d11b
    * This function is thread-safe.
    *
    * If you want more information available in the callback, like the service
@@ -159,15 +156,12 @@
   void
   set_on_new_request_callback(std::function<void(size_t)> callback)
   {
-<<<<<<< HEAD
-=======
     if (!callback) {
       throw std::invalid_argument(
               "The callback passed to set_on_new_request_callback "
               "is not callable.");
     }
 
->>>>>>> c9d3d11b
     auto new_callback =
       [callback, this](size_t number_of_requests) {
         try {
@@ -188,11 +182,8 @@
         }
       };
 
-<<<<<<< HEAD
-=======
     std::lock_guard<std::recursive_mutex> lock(reentrant_mutex_);
 
->>>>>>> c9d3d11b
     // Set it temporarily to the new callback, while we replace the old one.
     // This two-step setting, prevents a gap where the old std::function has
     // been replaced but the middleware hasn't been told about the new one yet.
@@ -209,8 +200,6 @@
       static_cast<const void *>(&on_new_request_callback_));
   }
 
-<<<<<<< HEAD
-=======
   /// Unset the callback registered for new requests, if any.
   void
   clear_on_new_request_callback()
@@ -220,7 +209,6 @@
     on_new_request_callback_ = nullptr;
   }
 
->>>>>>> c9d3d11b
 protected:
   RCLCPP_DISABLE_COPY(ServiceBase)
 
@@ -245,12 +233,8 @@
 
   std::atomic<bool> in_use_by_wait_set_{false};
 
-<<<<<<< HEAD
-  std::function<void(size_t)> on_new_request_callback_;
-=======
   std::recursive_mutex reentrant_mutex_;
   std::function<void(size_t)> on_new_request_callback_{nullptr};
->>>>>>> c9d3d11b
 };
 
 template<typename ServiceT>
