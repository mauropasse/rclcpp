// Copyright 2014 Open Source Robotics Foundation, Inc.
//
// Licensed under the Apache License, Version 2.0 (the "License");
// you may not use this file except in compliance with the License.
// You may obtain a copy of the License at
//
//     http://www.apache.org/licenses/LICENSE-2.0
//
// Unless required by applicable law or agreed to in writing, software
// distributed under the License is distributed on an "AS IS" BASIS,
// WITHOUT WARRANTIES OR CONDITIONS OF ANY KIND, either express or implied.
// See the License for the specific language governing permissions and
// limitations under the License.

#ifndef RCLCPP__ANY_SUBSCRIPTION_CALLBACK_HPP_
#define RCLCPP__ANY_SUBSCRIPTION_CALLBACK_HPP_

#include <functional>
#include <memory>
#include <stdexcept>
#include <type_traits>
#include <utility>
#include <variant>  // NOLINT[build/include_order]

#include "rosidl_runtime_cpp/traits.hpp"
#include "tracetools/tracetools.h"
#include "tracetools/utils.hpp"

#include "rclcpp/allocator/allocator_common.hpp"
#include "rclcpp/detail/subscription_callback_type_helper.hpp"
#include "rclcpp/function_traits.hpp"
#include "rclcpp/message_info.hpp"
#include "rclcpp/serialized_message.hpp"
#include "rclcpp/type_adapter.hpp"


template<class>
inline constexpr bool always_false_v = false;

namespace rclcpp
{

namespace detail
{

template<typename MessageT, typename AllocatorT>
struct MessageDeleterHelper
{
  using AllocTraits = allocator::AllocRebind<MessageT, AllocatorT>;
  using Alloc = typename AllocTraits::allocator_type;
  using Deleter = allocator::Deleter<Alloc, MessageT>;
};

/// Struct which contains all possible callback signatures, with or without a TypeAdapter.s
template<typename MessageT, typename AllocatorT>
struct AnySubscriptionCallbackPossibleTypes
{
  /// MessageT::custom_type if MessageT is a TypeAdapter, otherwise just MessageT.
  using SubscribedType = typename rclcpp::TypeAdapter<MessageT>::custom_type;
  /// MessageT::ros_message_type if MessageT is a TypeAdapter, otherwise just MessageT.
  using ROSMessageType = typename rclcpp::TypeAdapter<MessageT>::ros_message_type;

  using SubscribedMessageDeleter =
    typename MessageDeleterHelper<SubscribedType, AllocatorT>::Deleter;
  using ROSMessageDeleter =
    typename MessageDeleterHelper<ROSMessageType, AllocatorT>::Deleter;
  using SerializedMessageDeleter =
    typename MessageDeleterHelper<rclcpp::SerializedMessage, AllocatorT>::Deleter;

  using ConstRefCallback =
    std::function<void (const SubscribedType &)>;
  using ConstRefROSMessageCallback =
    std::function<void (const ROSMessageType &)>;
  using ConstRefWithInfoCallback =
    std::function<void (const SubscribedType &, const rclcpp::MessageInfo &)>;
  using ConstRefWithInfoROSMessageCallback =
    std::function<void (const ROSMessageType &, const rclcpp::MessageInfo &)>;
  using ConstRefSerializedMessageCallback =
    std::function<void (const rclcpp::SerializedMessage &)>;
  using ConstRefSerializedMessageWithInfoCallback =
    std::function<void (const rclcpp::SerializedMessage &, const rclcpp::MessageInfo &)>;

  using UniquePtrCallback =
    std::function<void (std::unique_ptr<SubscribedType, SubscribedMessageDeleter>)>;
  using UniquePtrROSMessageCallback =
    std::function<void (std::unique_ptr<ROSMessageType, ROSMessageDeleter>)>;
  using UniquePtrWithInfoCallback =
    std::function<void (
        std::unique_ptr<SubscribedType, SubscribedMessageDeleter>,
        const rclcpp::MessageInfo &)>;
  using UniquePtrWithInfoROSMessageCallback =
    std::function<void (
        std::unique_ptr<ROSMessageType, ROSMessageDeleter>,
        const rclcpp::MessageInfo &)>;
  using UniquePtrSerializedMessageCallback =
    std::function<void (std::unique_ptr<rclcpp::SerializedMessage, SerializedMessageDeleter>)>;
  using UniquePtrSerializedMessageWithInfoCallback =
    std::function<void (
        std::unique_ptr<rclcpp::SerializedMessage, SerializedMessageDeleter>,
        const rclcpp::MessageInfo &)>;

  using SharedConstPtrCallback =
    std::function<void (std::shared_ptr<const SubscribedType>)>;
  using SharedConstPtrROSMessageCallback =
    std::function<void (std::shared_ptr<const ROSMessageType>)>;
  using SharedConstPtrWithInfoCallback =
    std::function<void (
        std::shared_ptr<const SubscribedType>,
        const rclcpp::MessageInfo &)>;
  using SharedConstPtrWithInfoROSMessageCallback =
    std::function<void (
        std::shared_ptr<const ROSMessageType>,
        const rclcpp::MessageInfo &)>;
  using SharedConstPtrSerializedMessageCallback =
    std::function<void (std::shared_ptr<const rclcpp::SerializedMessage>)>;
  using SharedConstPtrSerializedMessageWithInfoCallback =
    std::function<void (
        std::shared_ptr<const rclcpp::SerializedMessage>,
        const rclcpp::MessageInfo &)>;

  using ConstRefSharedConstPtrCallback =
    std::function<void (const std::shared_ptr<const SubscribedType> &)>;
  using ConstRefSharedConstPtrROSMessageCallback =
    std::function<void (const std::shared_ptr<const ROSMessageType> &)>;
  using ConstRefSharedConstPtrWithInfoCallback =
    std::function<void (
        const std::shared_ptr<const SubscribedType> &,
        const rclcpp::MessageInfo &)>;
  using ConstRefSharedConstPtrWithInfoROSMessageCallback =
    std::function<void (
        const std::shared_ptr<const ROSMessageType> &,
        const rclcpp::MessageInfo &)>;
  using ConstRefSharedConstPtrSerializedMessageCallback =
    std::function<void (const std::shared_ptr<const rclcpp::SerializedMessage> &)>;
  using ConstRefSharedConstPtrSerializedMessageWithInfoCallback =
    std::function<void (
        const std::shared_ptr<const rclcpp::SerializedMessage> &,
        const rclcpp::MessageInfo &)>;

  // Deprecated signatures:
  using SharedPtrCallback =
    std::function<void (std::shared_ptr<SubscribedType>)>;
  using SharedPtrROSMessageCallback =
    std::function<void (std::shared_ptr<ROSMessageType>)>;
  using SharedPtrWithInfoCallback =
    std::function<void (std::shared_ptr<SubscribedType>, const rclcpp::MessageInfo &)>;
  using SharedPtrWithInfoROSMessageCallback =
    std::function<void (
        std::shared_ptr<ROSMessageType>,
        const rclcpp::MessageInfo &)>;
  using SharedPtrSerializedMessageCallback =
    std::function<void (std::shared_ptr<rclcpp::SerializedMessage>)>;
  using SharedPtrSerializedMessageWithInfoCallback =
    std::function<void (std::shared_ptr<rclcpp::SerializedMessage>, const rclcpp::MessageInfo &)>;
};

/// Template helper to select the variant type based on whether or not MessageT is a TypeAdapter.
template<
  typename MessageT,
  typename AllocatorT,
  bool is_adapted_type = rclcpp::TypeAdapter<MessageT>::is_specialized::value
>
struct AnySubscriptionCallbackHelper;

/// Specialization for when MessageT is not a TypeAdapter.
template<typename MessageT, typename AllocatorT>
struct AnySubscriptionCallbackHelper<MessageT, AllocatorT, false>
{
  using CallbackTypes = AnySubscriptionCallbackPossibleTypes<MessageT, AllocatorT>;

  using variant_type = std::variant<
    typename CallbackTypes::ConstRefCallback,
    typename CallbackTypes::ConstRefWithInfoCallback,
    typename CallbackTypes::ConstRefSerializedMessageCallback,
    typename CallbackTypes::ConstRefSerializedMessageWithInfoCallback,
    typename CallbackTypes::UniquePtrCallback,
    typename CallbackTypes::UniquePtrWithInfoCallback,
    typename CallbackTypes::UniquePtrSerializedMessageCallback,
    typename CallbackTypes::UniquePtrSerializedMessageWithInfoCallback,
    typename CallbackTypes::SharedConstPtrCallback,
    typename CallbackTypes::SharedConstPtrWithInfoCallback,
    typename CallbackTypes::SharedConstPtrSerializedMessageCallback,
    typename CallbackTypes::SharedConstPtrSerializedMessageWithInfoCallback,
    typename CallbackTypes::ConstRefSharedConstPtrCallback,
    typename CallbackTypes::ConstRefSharedConstPtrWithInfoCallback,
    typename CallbackTypes::ConstRefSharedConstPtrSerializedMessageCallback,
    typename CallbackTypes::ConstRefSharedConstPtrSerializedMessageWithInfoCallback,
    typename CallbackTypes::SharedPtrCallback,
    typename CallbackTypes::SharedPtrWithInfoCallback,
    typename CallbackTypes::SharedPtrSerializedMessageCallback,
    typename CallbackTypes::SharedPtrSerializedMessageWithInfoCallback
  >;
};

/// Specialization for when MessageT is a TypeAdapter.
template<typename MessageT, typename AllocatorT>
struct AnySubscriptionCallbackHelper<MessageT, AllocatorT, true>
{
  using CallbackTypes = AnySubscriptionCallbackPossibleTypes<MessageT, AllocatorT>;

  using variant_type = std::variant<
    typename CallbackTypes::ConstRefCallback,
    typename CallbackTypes::ConstRefROSMessageCallback,
    typename CallbackTypes::ConstRefWithInfoCallback,
    typename CallbackTypes::ConstRefWithInfoROSMessageCallback,
    typename CallbackTypes::ConstRefSerializedMessageCallback,
    typename CallbackTypes::ConstRefSerializedMessageWithInfoCallback,
    typename CallbackTypes::UniquePtrCallback,
    typename CallbackTypes::UniquePtrROSMessageCallback,
    typename CallbackTypes::UniquePtrWithInfoCallback,
    typename CallbackTypes::UniquePtrWithInfoROSMessageCallback,
    typename CallbackTypes::UniquePtrSerializedMessageCallback,
    typename CallbackTypes::UniquePtrSerializedMessageWithInfoCallback,
    typename CallbackTypes::SharedConstPtrCallback,
    typename CallbackTypes::SharedConstPtrROSMessageCallback,
    typename CallbackTypes::SharedConstPtrWithInfoCallback,
    typename CallbackTypes::SharedConstPtrWithInfoROSMessageCallback,
    typename CallbackTypes::SharedConstPtrSerializedMessageCallback,
    typename CallbackTypes::SharedConstPtrSerializedMessageWithInfoCallback,
    typename CallbackTypes::ConstRefSharedConstPtrCallback,
    typename CallbackTypes::ConstRefSharedConstPtrROSMessageCallback,
    typename CallbackTypes::ConstRefSharedConstPtrWithInfoCallback,
    typename CallbackTypes::ConstRefSharedConstPtrWithInfoROSMessageCallback,
    typename CallbackTypes::ConstRefSharedConstPtrSerializedMessageCallback,
    typename CallbackTypes::ConstRefSharedConstPtrSerializedMessageWithInfoCallback,
    typename CallbackTypes::SharedPtrCallback,
    typename CallbackTypes::SharedPtrROSMessageCallback,
    typename CallbackTypes::SharedPtrWithInfoCallback,
    typename CallbackTypes::SharedPtrWithInfoROSMessageCallback,
    typename CallbackTypes::SharedPtrSerializedMessageCallback,
    typename CallbackTypes::SharedPtrSerializedMessageWithInfoCallback
  >;
};

}  // namespace detail

template<
  typename MessageT,
  typename AllocatorT = std::allocator<void>
>
class AnySubscriptionCallback
{
private:
  /// MessageT::custom_type if MessageT is a TypeAdapter, otherwise just MessageT.
  using SubscribedType = typename rclcpp::TypeAdapter<MessageT>::custom_type;
  /// MessageT::ros_message_type if MessageT is a TypeAdapter, otherwise just MessageT.
  using ROSMessageType = typename rclcpp::TypeAdapter<MessageT>::ros_message_type;

  using HelperT = typename rclcpp::detail::AnySubscriptionCallbackHelper<MessageT, AllocatorT>;

  using SubscribedTypeDeleterHelper =
    rclcpp::detail::MessageDeleterHelper<SubscribedType, AllocatorT>;
  using SubscribedTypeAllocatorTraits = typename SubscribedTypeDeleterHelper::AllocTraits;
  using SubscribedTypeAllocator = typename SubscribedTypeDeleterHelper::Alloc;
  using SubscribedTypeDeleter = typename SubscribedTypeDeleterHelper::Deleter;

  using ROSMessageTypeDeleterHelper =
    rclcpp::detail::MessageDeleterHelper<ROSMessageType, AllocatorT>;
  using ROSMessageTypeAllocatorTraits = typename ROSMessageTypeDeleterHelper::AllocTraits;
  using ROSMessageTypeAllocator = typename ROSMessageTypeDeleterHelper::Alloc;
  using ROSMessageTypeDeleter = typename ROSMessageTypeDeleterHelper::Deleter;

  using SerializedMessageDeleterHelper =
    rclcpp::detail::MessageDeleterHelper<rclcpp::SerializedMessage, AllocatorT>;
  using SerializedMessageAllocatorTraits = typename SerializedMessageDeleterHelper::AllocTraits;
  using SerializedMessageAllocator = typename SerializedMessageDeleterHelper::Alloc;
  using SerializedMessageDeleter = typename SerializedMessageDeleterHelper::Deleter;

  // See AnySubscriptionCallbackPossibleTypes for the types of these.
  using CallbackTypes = detail::AnySubscriptionCallbackPossibleTypes<MessageT, AllocatorT>;

  using ConstRefCallback =
    typename CallbackTypes::ConstRefCallback;
  using ConstRefROSMessageCallback =
    typename CallbackTypes::ConstRefROSMessageCallback;
  using ConstRefWithInfoCallback =
    typename CallbackTypes::ConstRefWithInfoCallback;
  using ConstRefWithInfoROSMessageCallback =
    typename CallbackTypes::ConstRefWithInfoROSMessageCallback;
  using ConstRefSerializedMessageCallback =
    typename CallbackTypes::ConstRefSerializedMessageCallback;
  using ConstRefSerializedMessageWithInfoCallback =
    typename CallbackTypes::ConstRefSerializedMessageWithInfoCallback;
  using UniquePtrCallback =
    typename CallbackTypes::UniquePtrCallback;
  using UniquePtrROSMessageCallback =
    typename CallbackTypes::UniquePtrROSMessageCallback;
  using UniquePtrWithInfoCallback =
    typename CallbackTypes::UniquePtrWithInfoCallback;
  using UniquePtrWithInfoROSMessageCallback =
    typename CallbackTypes::UniquePtrWithInfoROSMessageCallback;
  using UniquePtrSerializedMessageCallback =
    typename CallbackTypes::UniquePtrSerializedMessageCallback;
  using UniquePtrSerializedMessageWithInfoCallback =
    typename CallbackTypes::UniquePtrSerializedMessageWithInfoCallback;
  using SharedConstPtrCallback =
    typename CallbackTypes::SharedConstPtrCallback;
  using SharedConstPtrROSMessageCallback =
    typename CallbackTypes::SharedConstPtrROSMessageCallback;
  using SharedConstPtrWithInfoCallback =
    typename CallbackTypes::SharedConstPtrWithInfoCallback;
  using SharedConstPtrWithInfoROSMessageCallback =
    typename CallbackTypes::SharedConstPtrWithInfoROSMessageCallback;
  using SharedConstPtrSerializedMessageCallback =
    typename CallbackTypes::SharedConstPtrSerializedMessageCallback;
  using SharedConstPtrSerializedMessageWithInfoCallback =
    typename CallbackTypes::SharedConstPtrSerializedMessageWithInfoCallback;
  using ConstRefSharedConstPtrCallback =
    typename CallbackTypes::ConstRefSharedConstPtrCallback;
  using ConstRefSharedConstPtrROSMessageCallback =
    typename CallbackTypes::ConstRefSharedConstPtrROSMessageCallback;
  using ConstRefSharedConstPtrWithInfoCallback =
    typename CallbackTypes::ConstRefSharedConstPtrWithInfoCallback;
  using ConstRefSharedConstPtrWithInfoROSMessageCallback =
    typename CallbackTypes::ConstRefSharedConstPtrWithInfoROSMessageCallback;
  using ConstRefSharedConstPtrSerializedMessageCallback =
    typename CallbackTypes::ConstRefSharedConstPtrSerializedMessageCallback;
  using ConstRefSharedConstPtrSerializedMessageWithInfoCallback =
    typename CallbackTypes::ConstRefSharedConstPtrSerializedMessageWithInfoCallback;
  using SharedPtrCallback =
    typename CallbackTypes::SharedPtrCallback;
  using SharedPtrROSMessageCallback =
    typename CallbackTypes::SharedPtrROSMessageCallback;
  using SharedPtrWithInfoCallback =
    typename CallbackTypes::SharedPtrWithInfoCallback;
  using SharedPtrWithInfoROSMessageCallback =
    typename CallbackTypes::SharedPtrWithInfoROSMessageCallback;
  using SharedPtrSerializedMessageCallback =
    typename CallbackTypes::SharedPtrSerializedMessageCallback;
  using SharedPtrSerializedMessageWithInfoCallback =
    typename CallbackTypes::SharedPtrSerializedMessageWithInfoCallback;

  template<typename T>
  struct NotNull
  {
    NotNull(const T * pointer_in, const char * msg)
    : pointer(pointer_in)
    {
      if (pointer == nullptr) {
        throw std::invalid_argument(msg);
      }
    }

    const T * pointer;
  };

public:
  explicit
  AnySubscriptionCallback(const AllocatorT & allocator = AllocatorT())  // NOLINT[runtime/explicit]
  : subscribed_type_allocator_(allocator),
    ros_message_type_allocator_(allocator)
  {
    allocator::set_allocator_for_deleter(&subscribed_type_deleter_, &subscribed_type_allocator_);
    allocator::set_allocator_for_deleter(&ros_message_type_deleter_, &ros_message_type_allocator_);
  }

  [[deprecated("use AnySubscriptionCallback(const AllocatorT & allocator) instead")]]
  explicit
  AnySubscriptionCallback(std::shared_ptr<AllocatorT> allocator)  // NOLINT[runtime/explicit]
  : AnySubscriptionCallback(*NotNull<AllocatorT>(allocator.get(), "invalid allocator").pointer)
  {}

  AnySubscriptionCallback(const AnySubscriptionCallback &) = default;

  /// Generic function for setting the callback.
  /**
   * There are specializations that overload this in order to deprecate some
   * callback signatures, and also to fix ambiguity between shared_ptr and
   * unique_ptr callback signatures when using them with lambda functions.
   */
  template<typename CallbackT>
  AnySubscriptionCallback<MessageT, AllocatorT>
  set(CallbackT callback)
  {
    // Use the SubscriptionCallbackTypeHelper to determine the actual type of
    // the CallbackT, in terms of std::function<...>, which does not happen
    // automatically with lambda functions in cases where the arguments can be
    // converted to one another, e.g. shared_ptr and unique_ptr.
    using scbth = detail::SubscriptionCallbackTypeHelper<MessageT, CallbackT>;

    // Determine if the given CallbackT is a deprecated signature or not.
    constexpr auto is_deprecated =
      rclcpp::function_traits::same_arguments<
      typename scbth::callback_type,
      std::function<void(std::shared_ptr<MessageT>)>
      >::value
      ||
      rclcpp::function_traits::same_arguments<
      typename scbth::callback_type,
      std::function<void(std::shared_ptr<MessageT>, const rclcpp::MessageInfo &)>
      >::value;

    // Use the discovered type to force the type of callback when assigning
    // into the variant.
    if constexpr (is_deprecated) {
      // If deprecated, call sub-routine that is deprecated.
      set_deprecated(static_cast<typename scbth::callback_type>(callback));
    } else {
      // Otherwise just assign it.
      callback_variant_ = static_cast<typename scbth::callback_type>(callback);
    }

    // Return copy of self for easier testing, normally will be compiled out.
    return *this;
  }

  /// Function for shared_ptr to non-const MessageT, which is deprecated.
  template<typename SetT>
  // TODO(wjwwood): enable this deprecation after Galactic
  // [[deprecated(
  //   "use 'void (std::shared_ptr<const MessageT>)' instead"
  // )]]
  void
  set_deprecated(std::function<void(std::shared_ptr<SetT>)> callback)
  {
    callback_variant_ = callback;
  }

  /// Function for shared_ptr to non-const MessageT with MessageInfo, which is deprecated.
  template<typename SetT>
  // TODO(wjwwood): enable this deprecation after Galactic
  // [[deprecated(
  //   "use 'void (std::shared_ptr<const MessageT>, const rclcpp::MessageInfo &)' instead"
  // )]]
  void
  set_deprecated(std::function<void(std::shared_ptr<SetT>, const rclcpp::MessageInfo &)> callback)
  {
    callback_variant_ = callback;
  }

  std::unique_ptr<ROSMessageType, ROSMessageTypeDeleter>
  create_ros_unique_ptr_from_ros_shared_ptr_message(
    const std::shared_ptr<const ROSMessageType> & message)
  {
    auto ptr = ROSMessageTypeAllocatorTraits::allocate(ros_message_type_allocator_, 1);
    ROSMessageTypeAllocatorTraits::construct(ros_message_type_allocator_, ptr, *message);
    return std::unique_ptr<ROSMessageType, ROSMessageTypeDeleter>(ptr, ros_message_type_deleter_);
  }

  std::unique_ptr<rclcpp::SerializedMessage, SerializedMessageDeleter>
  create_serialized_message_unique_ptr_from_shared_ptr(
    const std::shared_ptr<const rclcpp::SerializedMessage> & serialized_message)
  {
    auto ptr = SerializedMessageAllocatorTraits::allocate(serialized_message_allocator_, 1);
    SerializedMessageAllocatorTraits::construct(
      serialized_message_allocator_, ptr, *serialized_message);
    return std::unique_ptr<
      rclcpp::SerializedMessage,
      SerializedMessageDeleter
    >(ptr, serialized_message_deleter_);
  }

  std::unique_ptr<SubscribedType, SubscribedTypeDeleter>
  create_custom_unique_ptr_from_custom_shared_ptr_message(
    const std::shared_ptr<const SubscribedType> & message)
  {
    auto ptr = SubscribedTypeAllocatorTraits::allocate(subscribed_type_allocator_, 1);
    SubscribedTypeAllocatorTraits::construct(subscribed_type_allocator_, ptr, *message);
    return std::unique_ptr<SubscribedType, SubscribedTypeDeleter>(ptr, subscribed_type_deleter_);
  }

  std::unique_ptr<SubscribedType, SubscribedTypeDeleter>
  convert_ros_message_to_custom_type_unique_ptr(const ROSMessageType & msg)
  {
    if constexpr (rclcpp::TypeAdapter<MessageT>::is_specialized::value) {
      auto ptr = SubscribedTypeAllocatorTraits::allocate(subscribed_type_allocator_, 1);
      SubscribedTypeAllocatorTraits::construct(subscribed_type_allocator_, ptr);
      rclcpp::TypeAdapter<MessageT>::convert_to_custom(msg, *ptr);
      return std::unique_ptr<SubscribedType, SubscribedTypeDeleter>(ptr, subscribed_type_deleter_);
    } else {
      throw std::runtime_error(
              "convert_ros_message_to_custom_type_unique_ptr "
              "unexpectedly called without TypeAdapter");
    }
  }

  // Dispatch when input is a ros message and the output could be anything.
  void
  dispatch(
    std::shared_ptr<ROSMessageType> message,
    const rclcpp::MessageInfo & message_info)
  {
    TRACEPOINT(callback_start, static_cast<const void *>(this), false);
    // Check if the variant is "unset", throw if it is.
    if (callback_variant_.index() == 0) {
      if (std::get<0>(callback_variant_) == nullptr) {
        // This can happen if it is default initialized, or if it is assigned nullptr.
        throw std::runtime_error("dispatch called on an unset AnySubscriptionCallback");
      }
    }
    // Dispatch.
    std::visit(
      [&message, &message_info, this](auto && callback) {
        using T = std::decay_t<decltype(callback)>;
        static constexpr bool is_ta = rclcpp::TypeAdapter<MessageT>::is_specialized::value;

        // conditions for output is custom message
        if constexpr (is_ta && std::is_same_v<T, ConstRefCallback>) {
          // TODO(wjwwood): consider avoiding heap allocation for small messages
          //   maybe something like:
          // if constexpr (rosidl_generator_traits::has_fixed_size<T> && sizeof(T) < N) {
          //   ... on stack
          // }
          auto local_message = convert_ros_message_to_custom_type_unique_ptr(*message);
          callback(*local_message);
        } else if constexpr (is_ta && std::is_same_v<T, ConstRefWithInfoCallback>) {  // NOLINT
          auto local_message = convert_ros_message_to_custom_type_unique_ptr(*message);
          callback(*local_message, message_info);
        } else if constexpr (is_ta && std::is_same_v<T, UniquePtrCallback>) {
          callback(convert_ros_message_to_custom_type_unique_ptr(*message));
        } else if constexpr (is_ta && std::is_same_v<T, UniquePtrWithInfoCallback>) {
          callback(convert_ros_message_to_custom_type_unique_ptr(*message), message_info);
        } else if constexpr (  // NOLINT[readability/braces]
          is_ta && (
            std::is_same_v<T, SharedConstPtrCallback>||
            std::is_same_v<T, ConstRefSharedConstPtrCallback>||
            std::is_same_v<T, SharedPtrCallback>
        ))
        {
          callback(convert_ros_message_to_custom_type_unique_ptr(*message));
        } else if constexpr (  // NOLINT[readability/braces]
          is_ta && (
            std::is_same_v<T, SharedConstPtrWithInfoCallback>||
            std::is_same_v<T, ConstRefSharedConstPtrWithInfoCallback>||
            std::is_same_v<T, SharedPtrWithInfoCallback>
        ))
        {
          callback(convert_ros_message_to_custom_type_unique_ptr(*message), message_info);
        }
        // conditions for output is ros message
        else if constexpr (std::is_same_v<T, ConstRefROSMessageCallback>) {  // NOLINT
          callback(*message);
        } else if constexpr (std::is_same_v<T, ConstRefWithInfoROSMessageCallback>) {
          callback(*message, message_info);
        } else if constexpr (std::is_same_v<T, UniquePtrROSMessageCallback>) {
          callback(create_ros_unique_ptr_from_ros_shared_ptr_message(message));
        } else if constexpr (std::is_same_v<T, UniquePtrWithInfoROSMessageCallback>) {
          callback(create_ros_unique_ptr_from_ros_shared_ptr_message(message), message_info);
        } else if constexpr (  // NOLINT[readability/braces]
          std::is_same_v<T, SharedConstPtrROSMessageCallback>||
          std::is_same_v<T, ConstRefSharedConstPtrROSMessageCallback>||
          std::is_same_v<T, SharedPtrROSMessageCallback>)
        {
          callback(message);
        } else if constexpr (  // NOLINT[readability/braces]
          std::is_same_v<T, SharedConstPtrWithInfoROSMessageCallback>||
          std::is_same_v<T, ConstRefSharedConstPtrWithInfoROSMessageCallback>||
          std::is_same_v<T, SharedPtrWithInfoROSMessageCallback>)
        {
          callback(message, message_info);
        }
        // condition to catch SerializedMessage types
        else if constexpr (  // NOLINT[readability/braces]
          std::is_same_v<T, ConstRefSerializedMessageCallback>||
          std::is_same_v<T, ConstRefSerializedMessageWithInfoCallback>||
          std::is_same_v<T, UniquePtrSerializedMessageCallback>||
          std::is_same_v<T, UniquePtrSerializedMessageWithInfoCallback>||
          std::is_same_v<T, SharedConstPtrSerializedMessageCallback>||
          std::is_same_v<T, SharedConstPtrSerializedMessageWithInfoCallback>||
          std::is_same_v<T, ConstRefSharedConstPtrSerializedMessageCallback>||
          std::is_same_v<T, ConstRefSharedConstPtrSerializedMessageWithInfoCallback>||
          std::is_same_v<T, SharedPtrSerializedMessageCallback>||
          std::is_same_v<T, SharedPtrSerializedMessageWithInfoCallback>)
        {
          throw std::runtime_error(
            "Cannot dispatch std::shared_ptr<ROSMessageType> message "
            "to rclcpp::SerializedMessage");
        }
        // condition to catch unhandled callback types
        else {  // NOLINT[readability/braces]
          static_assert(always_false_v<T>, "unhandled callback type");
        }
      }, callback_variant_);
    TRACEPOINT(callback_end, static_cast<const void *>(this));
  }

  // Dispatch when input is a serialized message and the output could be anything.
  void
  dispatch(
    std::shared_ptr<rclcpp::SerializedMessage> serialized_message,
    const rclcpp::MessageInfo & message_info)
  {
    TRACEPOINT(callback_start, static_cast<const void *>(this), false);
    // Check if the variant is "unset", throw if it is.
    if (callback_variant_.index() == 0) {
      if (std::get<0>(callback_variant_) == nullptr) {
        // This can happen if it is default initialized, or if it is assigned nullptr.
        throw std::runtime_error("dispatch called on an unset AnySubscriptionCallback");
      }
    }
    // Dispatch.
    std::visit(
      [&serialized_message, &message_info, this](auto && callback) {
        using T = std::decay_t<decltype(callback)>;

        // condition to catch SerializedMessage types
        if constexpr (std::is_same_v<T, ConstRefSerializedMessageCallback>) {
          callback(*serialized_message);
        } else if constexpr (std::is_same_v<T, ConstRefSerializedMessageWithInfoCallback>) {
          callback(*serialized_message, message_info);
        } else if constexpr (std::is_same_v<T, UniquePtrSerializedMessageCallback>) {
          callback(create_serialized_message_unique_ptr_from_shared_ptr(serialized_message));
        } else if constexpr (std::is_same_v<T, UniquePtrSerializedMessageWithInfoCallback>) {
          callback(
            create_serialized_message_unique_ptr_from_shared_ptr(serialized_message),
            message_info);
        } else if constexpr (  // NOLINT[readability/braces]
          std::is_same_v<T, SharedConstPtrSerializedMessageCallback>||
          std::is_same_v<T, ConstRefSharedConstPtrSerializedMessageCallback>||
          std::is_same_v<T, SharedPtrSerializedMessageCallback>)
        {
          callback(create_serialized_message_unique_ptr_from_shared_ptr(serialized_message));
        } else if constexpr (  // NOLINT[readability/braces]
          std::is_same_v<T, SharedConstPtrSerializedMessageWithInfoCallback>||
          std::is_same_v<T, ConstRefSharedConstPtrSerializedMessageWithInfoCallback>||
          std::is_same_v<T, SharedPtrSerializedMessageWithInfoCallback>)
        {
          callback(
            create_serialized_message_unique_ptr_from_shared_ptr(serialized_message),
            message_info);
        }
        // conditions for output anything else
        else if constexpr (  // NOLINT[whitespace/newline]
          std::is_same_v<T, ConstRefCallback>||
          std::is_same_v<T, ConstRefROSMessageCallback>||
          std::is_same_v<T, ConstRefWithInfoCallback>||
          std::is_same_v<T, ConstRefWithInfoROSMessageCallback>||
          std::is_same_v<T, UniquePtrCallback>||
          std::is_same_v<T, UniquePtrROSMessageCallback>||
          std::is_same_v<T, UniquePtrWithInfoCallback>||
          std::is_same_v<T, UniquePtrWithInfoROSMessageCallback>||
          std::is_same_v<T, SharedConstPtrCallback>||
          std::is_same_v<T, SharedConstPtrROSMessageCallback>||
          std::is_same_v<T, SharedConstPtrWithInfoCallback>||
          std::is_same_v<T, SharedConstPtrWithInfoROSMessageCallback>||
          std::is_same_v<T, ConstRefSharedConstPtrCallback>||
          std::is_same_v<T, ConstRefSharedConstPtrROSMessageCallback>||
          std::is_same_v<T, ConstRefSharedConstPtrWithInfoCallback>||
          std::is_same_v<T, ConstRefSharedConstPtrWithInfoROSMessageCallback>||
          std::is_same_v<T, SharedPtrCallback>||
          std::is_same_v<T, SharedPtrROSMessageCallback>||
          std::is_same_v<T, SharedPtrWithInfoCallback>||
          std::is_same_v<T, SharedPtrWithInfoROSMessageCallback>)
        {
          throw std::runtime_error(
            "cannot dispatch rclcpp::SerializedMessage to "
            "non-rclcpp::SerializedMessage callbacks");
        }
        // condition to catch unhandled callback types
        else {  // NOLINT[readability/braces]
          static_assert(always_false_v<T>, "unhandled callback type");
        }
      }, callback_variant_);
    TRACEPOINT(callback_end, static_cast<const void *>(this));
  }

  void
  dispatch_intra_process(
    std::shared_ptr<const ROSMessageType> message,
    const rclcpp::MessageInfo & message_info)
  {
    TRACEPOINT(callback_start, static_cast<const void *>(this), true);
<<<<<<< HEAD

    // If the message is not valid, return.
    if (!message) {
      return;
    }

    if (const_shared_ptr_callback_) {
      const_shared_ptr_callback_(message);
    } else if (const_shared_ptr_with_info_callback_) {
      const_shared_ptr_with_info_callback_(message, message_info);
    } else {
      if (
        unique_ptr_callback_ || unique_ptr_with_info_callback_ ||
        shared_ptr_callback_ || shared_ptr_with_info_callback_)
      {
        throw std::runtime_error(
                "unexpected dispatch_intra_process const shared "
                "message call with no const shared_ptr callback");
      } else {
        throw std::runtime_error("unexpected message without any callback set");
=======
    // Check if the variant is "unset", throw if it is.
    if (callback_variant_.index() == 0) {
      if (std::get<0>(callback_variant_) == nullptr) {
        // This can happen if it is default initialized, or if it is assigned nullptr.
        throw std::runtime_error("dispatch called on an unset AnySubscriptionCallback");
>>>>>>> c9d3d11b
      }
    }
    // Dispatch.
    std::visit(
      [&message, &message_info, this](auto && callback) {
        using T = std::decay_t<decltype(callback)>;
        static constexpr bool is_ta = rclcpp::TypeAdapter<MessageT>::is_specialized::value;

        // conditions for custom type
        if constexpr (is_ta && std::is_same_v<T, ConstRefCallback>) {
          auto local_message = convert_ros_message_to_custom_type_unique_ptr(*message);
          callback(*local_message);
        } else if constexpr (is_ta && std::is_same_v<T, ConstRefWithInfoCallback>) {  // NOLINT
          auto local_message = convert_ros_message_to_custom_type_unique_ptr(*message);
          callback(*local_message, message_info);
        } else if constexpr (  // NOLINT[readability/braces]
          is_ta && (
            std::is_same_v<T, UniquePtrCallback>||
            std::is_same_v<T, SharedPtrCallback>
        ))
        {
          callback(convert_ros_message_to_custom_type_unique_ptr(*message));
        } else if constexpr (  // NOLINT[readability/braces]
          is_ta && (
            std::is_same_v<T, UniquePtrWithInfoCallback>||
            std::is_same_v<T, SharedPtrWithInfoCallback>
        ))
        {
          callback(convert_ros_message_to_custom_type_unique_ptr(*message), message_info);
        } else if constexpr (  // NOLINT[readability/braces]
          is_ta && (
            std::is_same_v<T, SharedConstPtrCallback>||
            std::is_same_v<T, ConstRefSharedConstPtrCallback>
        ))
        {
          callback(convert_ros_message_to_custom_type_unique_ptr(*message));
        } else if constexpr (  // NOLINT[readability/braces]
          is_ta && (
            std::is_same_v<T, SharedConstPtrWithInfoCallback>||
            std::is_same_v<T, ConstRefSharedConstPtrWithInfoCallback>
        ))
        {
          callback(convert_ros_message_to_custom_type_unique_ptr(*message), message_info);
        }
        // conditions for ros message type
        else if constexpr (std::is_same_v<T, ConstRefROSMessageCallback>) {  // NOLINT
          callback(*message);
        } else if constexpr (std::is_same_v<T, ConstRefWithInfoROSMessageCallback>) {
          callback(*message, message_info);
        } else if constexpr (  // NOLINT[readability/braces]
          std::is_same_v<T, UniquePtrROSMessageCallback>||
          std::is_same_v<T, SharedPtrROSMessageCallback>)
        {
          callback(create_ros_unique_ptr_from_ros_shared_ptr_message(message));
        } else if constexpr (  // NOLINT[readability/braces]
          std::is_same_v<T, UniquePtrWithInfoROSMessageCallback>||
          std::is_same_v<T, SharedPtrWithInfoROSMessageCallback>)
        {
          callback(create_ros_unique_ptr_from_ros_shared_ptr_message(message), message_info);
        } else if constexpr (  // NOLINT[readability/braces]
          std::is_same_v<T, SharedConstPtrROSMessageCallback>||
          std::is_same_v<T, ConstRefSharedConstPtrROSMessageCallback>)
        {
          callback(message);
        } else if constexpr (  // NOLINT[readability/braces]
          std::is_same_v<T, SharedConstPtrWithInfoROSMessageCallback>||
          std::is_same_v<T, ConstRefSharedConstPtrWithInfoROSMessageCallback>)
        {
          callback(message, message_info);
        }
        // condition to catch SerializedMessage types
        else if constexpr (  // NOLINT[readability/braces]
          std::is_same_v<T, ConstRefSerializedMessageCallback>||
          std::is_same_v<T, ConstRefSerializedMessageWithInfoCallback>||
          std::is_same_v<T, UniquePtrSerializedMessageCallback>||
          std::is_same_v<T, UniquePtrSerializedMessageWithInfoCallback>||
          std::is_same_v<T, SharedConstPtrSerializedMessageCallback>||
          std::is_same_v<T, SharedConstPtrSerializedMessageWithInfoCallback>||
          std::is_same_v<T, ConstRefSharedConstPtrSerializedMessageCallback>||
          std::is_same_v<T, ConstRefSharedConstPtrSerializedMessageWithInfoCallback>||
          std::is_same_v<T, SharedPtrSerializedMessageCallback>||
          std::is_same_v<T, SharedPtrSerializedMessageWithInfoCallback>)
        {
          throw std::runtime_error(
            "Cannot dispatch std::shared_ptr<const ROSMessageType> message "
            "to rclcpp::SerializedMessage");
        }
        // condition to catch unhandled callback types
        else {  // NOLINT[readability/braces]
          static_assert(always_false_v<T>, "unhandled callback type");
        }
      }, callback_variant_);
    TRACEPOINT(callback_end, static_cast<const void *>(this));
  }

  void
  dispatch_intra_process(
    std::unique_ptr<ROSMessageType, ROSMessageTypeDeleter> message,
    const rclcpp::MessageInfo & message_info)
  {
    TRACEPOINT(callback_start, static_cast<const void *>(this), true);
<<<<<<< HEAD

    // If the message is not valid, return.
    if (!message) {
      return;
    }

    if (shared_ptr_callback_) {
      typename std::shared_ptr<MessageT> shared_message = std::move(message);
      shared_ptr_callback_(shared_message);
    } else if (shared_ptr_with_info_callback_) {
      typename std::shared_ptr<MessageT> shared_message = std::move(message);
      shared_ptr_with_info_callback_(shared_message, message_info);
    } else if (unique_ptr_callback_) {
      unique_ptr_callback_(std::move(message));
    } else if (unique_ptr_with_info_callback_) {
      unique_ptr_with_info_callback_(std::move(message), message_info);
    } else if (const_shared_ptr_callback_ || const_shared_ptr_with_info_callback_) {
      throw std::runtime_error(
              "unexpected dispatch_intra_process unique message call"
              " with const shared_ptr callback");
    } else {
      throw std::runtime_error("unexpected message without any callback set");
=======
    // Check if the variant is "unset", throw if it is.
    if (callback_variant_.index() == 0) {
      if (std::get<0>(callback_variant_) == nullptr) {
        // This can happen if it is default initialized, or if it is assigned nullptr.
        throw std::runtime_error("dispatch called on an unset AnySubscriptionCallback");
      }
>>>>>>> c9d3d11b
    }
    // Dispatch.
    std::visit(
      [&message, &message_info, this](auto && callback) {
        using T = std::decay_t<decltype(callback)>;
        static constexpr bool is_ta = rclcpp::TypeAdapter<MessageT>::is_specialized::value;

        // conditions for custom type
        if constexpr (is_ta && std::is_same_v<T, ConstRefCallback>) {
          auto local_message = convert_ros_message_to_custom_type_unique_ptr(*message);
          callback(*local_message);
        } else if constexpr (is_ta && std::is_same_v<T, ConstRefWithInfoCallback>) {  // NOLINT
          auto local_message = convert_ros_message_to_custom_type_unique_ptr(*message);
          callback(*local_message, message_info);
        } else if constexpr (  // NOLINT[readability/braces]
          is_ta && (
            std::is_same_v<T, UniquePtrCallback>||
            std::is_same_v<T, SharedPtrCallback>
        ))
        {
          callback(convert_ros_message_to_custom_type_unique_ptr(*message));
        } else if constexpr (  // NOLINT[readability/braces]
          is_ta && (
            std::is_same_v<T, UniquePtrWithInfoCallback>||
            std::is_same_v<T, SharedPtrWithInfoCallback>
        ))
        {
          callback(convert_ros_message_to_custom_type_unique_ptr(*message), message_info);
        } else if constexpr (  // NOLINT[readability/braces]
          is_ta && (
            std::is_same_v<T, SharedConstPtrCallback>||
            std::is_same_v<T, ConstRefSharedConstPtrCallback>
        ))
        {
          callback(convert_ros_message_to_custom_type_unique_ptr(*message));
        } else if constexpr (  // NOLINT[readability/braces]
          is_ta && (
            std::is_same_v<T, SharedConstPtrWithInfoCallback>||
            std::is_same_v<T, ConstRefSharedConstPtrWithInfoCallback>
        ))
        {
          callback(convert_ros_message_to_custom_type_unique_ptr(*message), message_info);
        }
        // conditions for ros message type
        else if constexpr (std::is_same_v<T, ConstRefROSMessageCallback>) {  // NOLINT
          callback(*message);
        } else if constexpr (std::is_same_v<T, ConstRefWithInfoROSMessageCallback>) {
          callback(*message, message_info);
        } else if constexpr (  // NOLINT[readability/braces]
          std::is_same_v<T, UniquePtrROSMessageCallback>||
          std::is_same_v<T, SharedPtrROSMessageCallback>)
        {
          callback(std::move(message));
        } else if constexpr (  // NOLINT[readability/braces]
          std::is_same_v<T, UniquePtrWithInfoROSMessageCallback>||
          std::is_same_v<T, SharedPtrWithInfoROSMessageCallback>)
        {
          callback(std::move(message), message_info);
        } else if constexpr (  // NOLINT[readability/braces]
          std::is_same_v<T, SharedConstPtrROSMessageCallback>||
          std::is_same_v<T, ConstRefSharedConstPtrROSMessageCallback>)
        {
          callback(std::move(message));
        } else if constexpr (  // NOLINT[readability/braces]
          std::is_same_v<T, SharedConstPtrWithInfoROSMessageCallback>||
          std::is_same_v<T, ConstRefSharedConstPtrWithInfoROSMessageCallback>)
        {
          callback(std::move(message), message_info);
        }
        // condition to catch SerializedMessage types
        else if constexpr (  // NOLINT[readability/braces]
          std::is_same_v<T, ConstRefSerializedMessageCallback>||
          std::is_same_v<T, ConstRefSerializedMessageWithInfoCallback>||
          std::is_same_v<T, UniquePtrSerializedMessageCallback>||
          std::is_same_v<T, UniquePtrSerializedMessageWithInfoCallback>||
          std::is_same_v<T, SharedConstPtrSerializedMessageCallback>||
          std::is_same_v<T, SharedConstPtrSerializedMessageWithInfoCallback>||
          std::is_same_v<T, ConstRefSharedConstPtrSerializedMessageCallback>||
          std::is_same_v<T, ConstRefSharedConstPtrSerializedMessageWithInfoCallback>||
          std::is_same_v<T, SharedPtrSerializedMessageCallback>||
          std::is_same_v<T, SharedPtrSerializedMessageWithInfoCallback>)
        {
          throw std::runtime_error(
            "Cannot dispatch std::unique_ptr<ROSMessageType, ROSMessageTypeDeleter> message "
            "to rclcpp::SerializedMessage");
        }
        // condition to catch unhandled callback types
        else {  // NOLINT[readability/braces]
          static_assert(always_false_v<T>, "unhandled callback type");
        }
      }, callback_variant_);
    TRACEPOINT(callback_end, static_cast<const void *>(this));
  }

  constexpr
  bool
  use_take_shared_method() const
  {
    return
      std::holds_alternative<SharedConstPtrCallback>(callback_variant_) ||
      std::holds_alternative<SharedConstPtrWithInfoCallback>(callback_variant_) ||
      std::holds_alternative<ConstRefSharedConstPtrCallback>(callback_variant_) ||
      std::holds_alternative<ConstRefSharedConstPtrWithInfoCallback>(callback_variant_);
  }

  constexpr
  bool
  is_serialized_message_callback() const
  {
    return
      std::holds_alternative<ConstRefSerializedMessageCallback>(callback_variant_) ||
      std::holds_alternative<UniquePtrSerializedMessageCallback>(callback_variant_) ||
      std::holds_alternative<SharedConstPtrSerializedMessageCallback>(callback_variant_) ||
      std::holds_alternative<ConstRefSharedConstPtrSerializedMessageCallback>(callback_variant_) ||
      std::holds_alternative<SharedPtrSerializedMessageCallback>(callback_variant_);
  }

  void
  register_callback_for_tracing()
  {
#ifndef TRACETOOLS_DISABLED
    std::visit(
      [this](auto && callback) {
        TRACEPOINT(
          rclcpp_callback_register,
          static_cast<const void *>(this),
          tracetools::get_symbol(callback));
      }, callback_variant_);
#endif  // TRACETOOLS_DISABLED
  }

  typename HelperT::variant_type &
  get_variant()
  {
    return callback_variant_;
  }

  const typename HelperT::variant_type &
  get_variant() const
  {
    return callback_variant_;
  }

private:
  // TODO(wjwwood): switch to inheriting from std::variant (i.e. HelperT::variant_type) once
  // inheriting from std::variant is realistic (maybe C++23?), see:
  //   http://www.open-std.org/jtc1/sc22/wg21/docs/papers/2020/p2162r0.html
  // For now, compose the variant into this class as a private attribute.
  typename HelperT::variant_type callback_variant_;

  SubscribedTypeAllocator subscribed_type_allocator_;
  SubscribedTypeDeleter subscribed_type_deleter_;
  ROSMessageTypeAllocator ros_message_type_allocator_;
  ROSMessageTypeDeleter ros_message_type_deleter_;
  SerializedMessageAllocator serialized_message_allocator_;
  SerializedMessageDeleter serialized_message_deleter_;
};

}  // namespace rclcpp

#endif  // RCLCPP__ANY_SUBSCRIPTION_CALLBACK_HPP_<|MERGE_RESOLUTION|>--- conflicted
+++ resolved
@@ -660,34 +660,11 @@
     const rclcpp::MessageInfo & message_info)
   {
     TRACEPOINT(callback_start, static_cast<const void *>(this), true);
-<<<<<<< HEAD
-
-    // If the message is not valid, return.
-    if (!message) {
-      return;
-    }
-
-    if (const_shared_ptr_callback_) {
-      const_shared_ptr_callback_(message);
-    } else if (const_shared_ptr_with_info_callback_) {
-      const_shared_ptr_with_info_callback_(message, message_info);
-    } else {
-      if (
-        unique_ptr_callback_ || unique_ptr_with_info_callback_ ||
-        shared_ptr_callback_ || shared_ptr_with_info_callback_)
-      {
-        throw std::runtime_error(
-                "unexpected dispatch_intra_process const shared "
-                "message call with no const shared_ptr callback");
-      } else {
-        throw std::runtime_error("unexpected message without any callback set");
-=======
     // Check if the variant is "unset", throw if it is.
     if (callback_variant_.index() == 0) {
       if (std::get<0>(callback_variant_) == nullptr) {
         // This can happen if it is default initialized, or if it is assigned nullptr.
         throw std::runtime_error("dispatch called on an unset AnySubscriptionCallback");
->>>>>>> c9d3d11b
       }
     }
     // Dispatch.
@@ -789,37 +766,12 @@
     const rclcpp::MessageInfo & message_info)
   {
     TRACEPOINT(callback_start, static_cast<const void *>(this), true);
-<<<<<<< HEAD
-
-    // If the message is not valid, return.
-    if (!message) {
-      return;
-    }
-
-    if (shared_ptr_callback_) {
-      typename std::shared_ptr<MessageT> shared_message = std::move(message);
-      shared_ptr_callback_(shared_message);
-    } else if (shared_ptr_with_info_callback_) {
-      typename std::shared_ptr<MessageT> shared_message = std::move(message);
-      shared_ptr_with_info_callback_(shared_message, message_info);
-    } else if (unique_ptr_callback_) {
-      unique_ptr_callback_(std::move(message));
-    } else if (unique_ptr_with_info_callback_) {
-      unique_ptr_with_info_callback_(std::move(message), message_info);
-    } else if (const_shared_ptr_callback_ || const_shared_ptr_with_info_callback_) {
-      throw std::runtime_error(
-              "unexpected dispatch_intra_process unique message call"
-              " with const shared_ptr callback");
-    } else {
-      throw std::runtime_error("unexpected message without any callback set");
-=======
     // Check if the variant is "unset", throw if it is.
     if (callback_variant_.index() == 0) {
       if (std::get<0>(callback_variant_) == nullptr) {
         // This can happen if it is default initialized, or if it is assigned nullptr.
         throw std::runtime_error("dispatch called on an unset AnySubscriptionCallback");
       }
->>>>>>> c9d3d11b
     }
     // Dispatch.
     std::visit(
