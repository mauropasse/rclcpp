// Copyright 2014 Open Source Robotics Foundation, Inc.
//
// Licensed under the Apache License, Version 2.0 (the "License");
// you may not use this file except in compliance with the License.
// You may obtain a copy of the License at
//
//     http://www.apache.org/licenses/LICENSE-2.0
//
// Unless required by applicable law or agreed to in writing, software
// distributed under the License is distributed on an "AS IS" BASIS,
// WITHOUT WARRANTIES OR CONDITIONS OF ANY KIND, either express or implied.
// See the License for the specific language governing permissions and
// limitations under the License.

#ifndef RCLCPP__PUBLISHER_HPP_
#define RCLCPP__PUBLISHER_HPP_

#include <rmw/error_handling.h>
#include <rmw/rmw.h>

#include <functional>
#include <iostream>
#include <memory>
#include <sstream>
#include <string>
#include <utility>

#include "rcl/error_handling.h"
#include "rcl/publisher.h"

#include "rclcpp/allocator/allocator_common.hpp"
#include "rclcpp/allocator/allocator_deleter.hpp"
#include "rclcpp/intra_process_manager.hpp"
#include "rclcpp/macros.hpp"
#include "rclcpp/publisher_base.hpp"
#include "rclcpp/type_support_decl.hpp"
#include "rclcpp/visibility_control.hpp"

namespace rclcpp
{

/// A publisher publishes messages of any type to a topic.
template<typename MessageT, typename Alloc = std::allocator<void>>
class Publisher : public PublisherBase
{
public:
  using MessageAllocTraits = allocator::AllocRebind<MessageT, Alloc>;
  using MessageAlloc = typename MessageAllocTraits::allocator_type;
  using MessageDeleter = allocator::Deleter<MessageAlloc, MessageT>;
  using MessageUniquePtr = std::unique_ptr<MessageT, MessageDeleter>;
  using MessageSharedPtr = std::shared_ptr<const MessageT>;

  RCLCPP_SMART_PTR_DEFINITIONS(Publisher<MessageT, Alloc>)

  Publisher(
    rclcpp::node_interfaces::NodeBaseInterface * node_base,
    const std::string & topic,
    const rcl_publisher_options_t & publisher_options,
    const PublisherEventCallbacks & event_callbacks,
    const std::shared_ptr<MessageAlloc> & allocator)
  : PublisherBase(
      node_base,
      topic,
      *rosidl_typesupport_cpp::get_message_type_support_handle<MessageT>(),
      publisher_options),
    message_allocator_(allocator)
  {
    allocator::set_allocator_for_deleter(&message_deleter_, message_allocator_.get());

    if (event_callbacks.deadline_callback) {
      this->add_event_handler(
        event_callbacks.deadline_callback,
        RCL_PUBLISHER_OFFERED_DEADLINE_MISSED);
    }
    if (event_callbacks.liveliness_callback) {
      this->add_event_handler(event_callbacks.liveliness_callback, RCL_PUBLISHER_LIVELINESS_LOST);
    }
  }

  virtual ~Publisher()
  {}

  /// Send a message to the topic for this publisher.
  /**
   * This function is templated on the input message type, MessageT.
   * \param[in] msg A shared pointer to the message to send.
   */
  virtual void
  publish(std::unique_ptr<MessageT, MessageDeleter> msg)
  {
    if (!intra_process_is_enabled_) {
      this->do_inter_process_publish(*msg);
      return;
    }
    // If an interprocess subscription exist, then the unique_ptr is promoted
    // to a shared_ptr and published.
    // This allows doing the intraprocess publish first and then doing the
    // interprocess publish, resulting in lower publish-to-subscribe latency.
    // It's not possible to do that with an unique_ptr,
    // as do_intra_process_publish takes the ownership of the message.
    bool inter_process_publish_needed =
      get_subscription_count() > get_intra_process_subscription_count();

    if (inter_process_publish_needed) {
      std::shared_ptr<MessageT> shared_msg = std::move(msg);
      this->do_intra_process_publish(shared_msg);
      this->do_inter_process_publish(*shared_msg);
    } else {
      this->do_intra_process_publish(std::move(msg));
    }
  }

  virtual void
  publish(const MessageT & msg)
  {
    // Avoid allocating when not using intra process.
    if (!intra_process_is_enabled_) {
      // In this case we're not using intra process.
      return this->do_inter_process_publish(msg);
    }
    // Otherwise we have to allocate memory in a unique_ptr and pass it along.
    // As the message is not const, a copy should be made.
    // A shared_ptr<const MessageT> could also be constructed here.
    auto ptr = MessageAllocTraits::allocate(*message_allocator_.get(), 1);
    MessageAllocTraits::construct(*message_allocator_.get(), ptr, msg);
    MessageUniquePtr unique_msg(ptr, message_deleter_);
    this->publish(std::move(unique_msg));
  }

<<<<<<< HEAD
// Skip deprecated attribute in windows, as it raises a warning in template specialization.
#if !defined(_WIN32)
  [[deprecated(
    "Use publish(*msg). Check against nullptr before calling if necessary.")]]
#endif
  virtual void
  publish(const MessageT * msg)
  {
    if (!msg) {
      throw std::runtime_error("msg argument is nullptr");
    }
    return this->publish(*msg);
  }

=======
>>>>>>> cf838d1e
  void
  publish(const rcl_serialized_message_t & serialized_msg)
  {
    return this->do_serialized_publish(&serialized_msg);
  }

<<<<<<< HEAD
// Skip deprecated attribute in windows, as it raises a warning in template specialization.
#if !defined(_WIN32)
  [[deprecated(
    "Use publish(*serialized_msg). Check against nullptr before calling if necessary.")]]
#endif
  void
  publish(const rcl_serialized_message_t * serialized_msg)
  {
    return this->do_serialized_publish(serialized_msg);
  }

// Skip deprecated attribute in windows, as it raises a warning in template specialization.
#if !defined(_WIN32)
  [[deprecated(
    "Use publish(*serialized_msg). Check against nullptr before calling if necessary.")]]
#endif
  void
  publish(std::shared_ptr<const rcl_serialized_message_t> serialized_msg)
  {
    return this->do_serialized_publish(serialized_msg.get());
  }

=======
>>>>>>> cf838d1e
  std::shared_ptr<MessageAlloc> get_allocator() const
  {
    return message_allocator_;
  }

protected:
  void
  do_inter_process_publish(const MessageT & msg)
  {
    auto status = rcl_publish(&publisher_handle_, &msg, nullptr);
    if (RCL_RET_PUBLISHER_INVALID == status) {
      rcl_reset_error();  // next call will reset error message if not context
      if (rcl_publisher_is_valid_except_context(&publisher_handle_)) {
        rcl_context_t * context = rcl_publisher_get_context(&publisher_handle_);
        if (nullptr != context && !rcl_context_is_valid(context)) {
          // publisher is invalid due to context being shutdown
          return;
        }
      }
    }
    if (RCL_RET_OK != status) {
      rclcpp::exceptions::throw_from_rcl_error(status, "failed to publish message");
    }
  }

  void
  do_serialized_publish(const rcl_serialized_message_t * serialized_msg)
  {
    if (intra_process_is_enabled_) {
      // TODO(Karsten1987): support serialized message passed by intraprocess
      throw std::runtime_error("storing serialized messages in intra process is not supported yet");
    }
    auto status = rcl_publish_serialized_message(&publisher_handle_, serialized_msg, nullptr);
    if (RCL_RET_OK != status) {
      rclcpp::exceptions::throw_from_rcl_error(status, "failed to publish serialized message");
    }
  }

  void
  do_intra_process_publish(std::shared_ptr<const MessageT> msg)
  {
    auto ipm = weak_ipm_.lock();
    if (!ipm) {
      throw std::runtime_error(
              "intra process publish called after destruction of intra process manager");
    }
    if (!msg) {
      throw std::runtime_error("cannot publish msg which is a null pointer");
    }

    ipm->template do_intra_process_publish<MessageT, Alloc>(
      intra_process_publisher_id_,
      std::move(msg),
      message_allocator_);
  }

  void
  do_intra_process_publish(std::unique_ptr<MessageT, MessageDeleter> msg)
  {
    auto ipm = weak_ipm_.lock();
    if (!ipm) {
      throw std::runtime_error(
              "intra process publish called after destruction of intra process manager");
    }
    if (!msg) {
      throw std::runtime_error("cannot publish msg which is a null pointer");
    }

    ipm->template do_intra_process_publish<MessageT, Alloc>(
      intra_process_publisher_id_,
      std::move(msg),
      message_allocator_);
  }

  std::shared_ptr<MessageAlloc> message_allocator_;

  MessageDeleter message_deleter_;
};

}  // namespace rclcpp

#endif  // RCLCPP__PUBLISHER_HPP_<|MERGE_RESOLUTION|>--- conflicted
+++ resolved
@@ -127,54 +127,12 @@
     this->publish(std::move(unique_msg));
   }
 
-<<<<<<< HEAD
-// Skip deprecated attribute in windows, as it raises a warning in template specialization.
-#if !defined(_WIN32)
-  [[deprecated(
-    "Use publish(*msg). Check against nullptr before calling if necessary.")]]
-#endif
-  virtual void
-  publish(const MessageT * msg)
-  {
-    if (!msg) {
-      throw std::runtime_error("msg argument is nullptr");
-    }
-    return this->publish(*msg);
-  }
-
-=======
->>>>>>> cf838d1e
   void
   publish(const rcl_serialized_message_t & serialized_msg)
   {
     return this->do_serialized_publish(&serialized_msg);
   }
 
-<<<<<<< HEAD
-// Skip deprecated attribute in windows, as it raises a warning in template specialization.
-#if !defined(_WIN32)
-  [[deprecated(
-    "Use publish(*serialized_msg). Check against nullptr before calling if necessary.")]]
-#endif
-  void
-  publish(const rcl_serialized_message_t * serialized_msg)
-  {
-    return this->do_serialized_publish(serialized_msg);
-  }
-
-// Skip deprecated attribute in windows, as it raises a warning in template specialization.
-#if !defined(_WIN32)
-  [[deprecated(
-    "Use publish(*serialized_msg). Check against nullptr before calling if necessary.")]]
-#endif
-  void
-  publish(std::shared_ptr<const rcl_serialized_message_t> serialized_msg)
-  {
-    return this->do_serialized_publish(serialized_msg.get());
-  }
-
-=======
->>>>>>> cf838d1e
   std::shared_ptr<MessageAlloc> get_allocator() const
   {
     return message_allocator_;
