// Copyright 2015 Open Source Robotics Foundation, Inc.
//
// Licensed under the Apache License, Version 2.0 (the "License");
// you may not use this file except in compliance with the License.
// You may obtain a copy of the License at
//
//     http://www.apache.org/licenses/LICENSE-2.0
//
// Unless required by applicable law or agreed to in writing, software
// distributed under the License is distributed on an "AS IS" BASIS,
// WITHOUT WARRANTIES OR CONDITIONS OF ANY KIND, either express or implied.
// See the License for the specific language governing permissions and
// limitations under the License.

#include "rclcpp/subscription_base.hpp"

#include <cstdio>
#include <memory>
#include <string>
#include <vector>

#include "rclcpp/exceptions.hpp"
#include "rclcpp/expand_topic_or_service_name.hpp"
#include "rclcpp/experimental/intra_process_manager.hpp"
#include "rclcpp/logging.hpp"
#include "rclcpp/node_interfaces/node_base_interface.hpp"
#include "rclcpp/qos_event.hpp"

#include "rmw/error_handling.h"
#include "rmw/rmw.h"

using rclcpp::SubscriptionBase;

SubscriptionBase::SubscriptionBase(
  rclcpp::node_interfaces::NodeBaseInterface * node_base,
  const rosidl_message_type_support_t & type_support_handle,
  const std::string & topic_name,
  const rcl_subscription_options_t & subscription_options,
  bool is_serialized)
: node_base_(node_base),
  node_handle_(node_base_->get_shared_rcl_node_handle()),
  use_intra_process_(false),
  intra_process_subscription_id_(0),
  type_support_(type_support_handle),
  is_serialized_(is_serialized)
{
  auto custom_deletor = [node_handle = this->node_handle_](rcl_subscription_t * rcl_subs)
    {
      if (rcl_subscription_fini(rcl_subs, node_handle.get()) != RCL_RET_OK) {
        RCLCPP_ERROR(
          rclcpp::get_node_logger(node_handle.get()).get_child("rclcpp"),
          "Error in destruction of rcl subscription handle: %s",
          rcl_get_error_string().str);
        rcl_reset_error();
      }
      delete rcl_subs;
    };

  subscription_handle_ = std::shared_ptr<rcl_subscription_t>(
    new rcl_subscription_t, custom_deletor);
  *subscription_handle_.get() = rcl_get_zero_initialized_subscription();

  rcl_ret_t ret = rcl_subscription_init(
    subscription_handle_.get(),
    node_handle_.get(),
    &type_support_handle,
    topic_name.c_str(),
    &subscription_options);
  if (ret != RCL_RET_OK) {
    if (ret == RCL_RET_TOPIC_NAME_INVALID) {
      auto rcl_node_handle = node_handle_.get();
      // this will throw on any validation problem
      rcl_reset_error();
      expand_topic_or_service_name(
        topic_name,
        rcl_node_get_name(rcl_node_handle),
        rcl_node_get_namespace(rcl_node_handle));
    }

    rclcpp::exceptions::throw_from_rcl_error(ret, "could not create subscription");
  }
}

SubscriptionBase::~SubscriptionBase()
{
  if (!use_intra_process_) {
    return;
  }
  auto ipm = weak_ipm_.lock();
  if (!ipm) {
    // TODO(ivanpauno): should this raise an error?
    RCLCPP_WARN(
      rclcpp::get_logger("rclcpp"),
      "Intra process manager died before than a subscription.");
    return;
  }
  ipm->remove_subscription(intra_process_subscription_id_);
}

const char *
SubscriptionBase::get_topic_name() const
{
  return rcl_subscription_get_topic_name(subscription_handle_.get());
}

std::shared_ptr<rcl_subscription_t>
SubscriptionBase::get_subscription_handle()
{
  return subscription_handle_;
}

std::shared_ptr<const rcl_subscription_t>
SubscriptionBase::get_subscription_handle() const
{
  return subscription_handle_;
}

const std::vector<std::shared_ptr<rclcpp::QOSEventHandlerBase>> &
SubscriptionBase::get_event_handlers() const
{
  return event_handlers_;
}

rclcpp::QoS
SubscriptionBase::get_actual_qos() const
{
  const rmw_qos_profile_t * qos = rcl_subscription_get_actual_qos(subscription_handle_.get());
  if (!qos) {
    auto msg = std::string("failed to get qos settings: ") + rcl_get_error_string().str;
    rcl_reset_error();
    throw std::runtime_error(msg);
  }

  return rclcpp::QoS(rclcpp::QoSInitialization::from_rmw(*qos), *qos);
}

bool
SubscriptionBase::take_type_erased(void * message_out, rclcpp::MessageInfo & message_info_out)
{
  rcl_ret_t ret = rcl_take(
    this->get_subscription_handle().get(),
    message_out,
    &message_info_out.get_rmw_message_info(),
    nullptr  // rmw_subscription_allocation_t is unused here
  );
  if (RCL_RET_SUBSCRIPTION_TAKE_FAILED == ret) {
    return false;
  } else if (RCL_RET_OK != ret) {
    rclcpp::exceptions::throw_from_rcl_error(ret);
  }
  if (
    matches_any_intra_process_publishers(&message_info_out.get_rmw_message_info().publisher_gid))
  {
    // In this case, the message will be delivered via intra-process and
    // we should ignore this copy of the message.
    return false;
  }
  return true;
}

bool
SubscriptionBase::take_serialized(
  rclcpp::SerializedMessage & message_out,
  rclcpp::MessageInfo & message_info_out)
{
  rcl_ret_t ret = rcl_take_serialized_message(
    this->get_subscription_handle().get(),
    &message_out.get_rcl_serialized_message(),
    &message_info_out.get_rmw_message_info(),
    nullptr);
  if (RCL_RET_SUBSCRIPTION_TAKE_FAILED == ret) {
    return false;
  } else if (RCL_RET_OK != ret) {
    rclcpp::exceptions::throw_from_rcl_error(ret);
  }
  return true;
}

const rosidl_message_type_support_t &
SubscriptionBase::get_message_type_support_handle() const
{
  return type_support_;
}

bool
SubscriptionBase::is_serialized() const
{
  return is_serialized_;
}

size_t
SubscriptionBase::get_publisher_count() const
{
  size_t inter_process_publisher_count = 0;

  rmw_ret_t status = rcl_subscription_get_publisher_count(
    subscription_handle_.get(),
    &inter_process_publisher_count);

  if (RCL_RET_OK != status) {
    rclcpp::exceptions::throw_from_rcl_error(status, "failed to get get publisher count");
  }
  return inter_process_publisher_count;
}

void
SubscriptionBase::setup_intra_process(
  uint64_t intra_process_subscription_id,
  IntraProcessManagerWeakPtr weak_ipm)
{
  intra_process_subscription_id_ = intra_process_subscription_id;
  weak_ipm_ = weak_ipm;
  use_intra_process_ = true;
}

bool
SubscriptionBase::can_loan_messages() const
{
  return rcl_subscription_can_loan_messages(subscription_handle_.get());
}

rclcpp::Waitable::SharedPtr
SubscriptionBase::get_intra_process_waitable() const
{
  // If not using intra process, shortcut to nullptr.
  if (!use_intra_process_) {
    return nullptr;
  }
  // Get the intra process manager.
  auto ipm = weak_ipm_.lock();
  if (!ipm) {
    throw std::runtime_error(
            "SubscriptionBase::get_intra_process_waitable() called "
            "after destruction of intra process manager");
  }

  // Use the id to retrieve the subscription intra-process from the intra-process manager.
  return ipm->get_subscription_intra_process(intra_process_subscription_id_);
}

void
SubscriptionBase::default_incompatible_qos_callback(
  rclcpp::QOSRequestedIncompatibleQoSInfo & event) const
{
  std::string policy_name = qos_policy_name_from_kind(event.last_policy_kind);
  RCLCPP_WARN(
    rclcpp::get_logger(rcl_node_get_logger_name(node_handle_.get())),
    "New publisher discovered on topic '%s', offering incompatible QoS. "
    "No messages will be sent to it. "
    "Last incompatible policy: %s",
    get_topic_name(),
    policy_name.c_str());
}

bool
SubscriptionBase::matches_any_intra_process_publishers(const rmw_gid_t * sender_gid) const
{
  if (!use_intra_process_) {
    return false;
  }
  auto ipm = weak_ipm_.lock();
  if (!ipm) {
    throw std::runtime_error(
            "intra process publisher check called "
            "after destruction of intra process manager");
  }
  return ipm->matches_any_publishers(sender_gid);
}

bool
SubscriptionBase::exchange_in_use_by_wait_set_state(
  void * pointer_to_subscription_part,
  bool in_use_state)
{
  if (nullptr == pointer_to_subscription_part) {
    throw std::invalid_argument("pointer_to_subscription_part is unexpectedly nullptr");
  }
  if (this == pointer_to_subscription_part) {
    return subscription_in_use_by_wait_set_.exchange(in_use_state);
  }
  if (get_intra_process_waitable().get() == pointer_to_subscription_part) {
    return intra_process_subscription_waitable_in_use_by_wait_set_.exchange(in_use_state);
  }
  for (const auto & qos_event : event_handlers_) {
    if (qos_event.get() == pointer_to_subscription_part) {
      return qos_events_in_use_by_wait_set_[qos_event.get()].exchange(in_use_state);
    }
  }
  throw std::runtime_error("given pointer_to_subscription_part does not match any part");
}

void
<<<<<<< HEAD
SubscriptionBase::set_events_executor_callback(
  rmw_listener_callback_t executor_callback,
  const void * executor_callback_data)
=======
SubscriptionBase::set_listener_callback(
  rmw_listener_callback_t callback,
  const void * user_data) const
>>>>>>> 0d50b6c0
{
  rcl_ret_t ret = rcl_subscription_set_listener_callback(
    subscription_handle_.get(),
    callback,
    user_data);

  if (RCL_RET_OK != ret) {
    throw std::runtime_error("Couldn't set listener callback to subscription");
  }
}<|MERGE_RESOLUTION|>--- conflicted
+++ resolved
@@ -290,15 +290,9 @@
 }
 
 void
-<<<<<<< HEAD
-SubscriptionBase::set_events_executor_callback(
-  rmw_listener_callback_t executor_callback,
-  const void * executor_callback_data)
-=======
 SubscriptionBase::set_listener_callback(
   rmw_listener_callback_t callback,
   const void * user_data) const
->>>>>>> 0d50b6c0
 {
   rcl_ret_t ret = rcl_subscription_set_listener_callback(
     subscription_handle_.get(),
