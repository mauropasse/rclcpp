// Copyright 2020 Open Source Robotics Foundation, Inc.
//
// Licensed under the Apache License, Version 2.0 (the "License");
// you may not use this file except in compliance with the License.
// You may obtain a copy of the License at
//
//     http://www.apache.org/licenses/LICENSE-2.0
//
// Unless required by applicable law or agreed to in writing, software
// distributed under the License is distributed on an "AS IS" BASIS,
// WITHOUT WARRANTIES OR CONDITIONS OF ANY KIND, either express or implied.
// See the License for the specific language governing permissions and
// limitations under the License.

#include <memory>
#include <string>
#include <utility>
#include <vector>

#include "rclcpp/executors/events_executor.hpp"
#include "rclcpp/executors/events_executor_entities_collector.hpp"

using rclcpp::executors::EventsExecutorCallbackData;
using rclcpp::executors::EventsExecutorEntitiesCollector;

EventsExecutorEntitiesCollector::EventsExecutorEntitiesCollector(
  EventsExecutor * executor)
{
  if (executor == nullptr) {
    throw std::runtime_error("Received NULL executor in EventsExecutorEntitiesCollector.");
  }

  associated_executor_ = executor;
  timers_manager_ = associated_executor_->timers_manager_;
}

EventsExecutorEntitiesCollector::~EventsExecutorEntitiesCollector()
{
  // Disassociate all callback groups
  for (const auto & pair : weak_groups_associated_with_executor_to_nodes_) {
    auto group = pair.first.lock();
    if (group) {
      std::atomic_bool & has_executor = group->get_associated_with_executor_atomic();
      has_executor.store(false);
      unset_callback_group_entities_callbacks(group);
    }
  }
  for (const auto & pair : weak_groups_to_nodes_associated_with_executor_) {
    auto group = pair.first.lock();
    if (group) {
      std::atomic_bool & has_executor = group->get_associated_with_executor_atomic();
      has_executor.store(false);
      unset_callback_group_entities_callbacks(group);
    }
  }

  // Disassociate all nodes
  for (const auto & weak_node : weak_nodes_) {
    auto node = weak_node.lock();
    if (node) {
      std::atomic_bool & has_executor = node->get_associated_with_executor_atomic();
      has_executor.store(false);
    }
  }

  // Unset nodes notify guard condition executor callback
  for (const auto & pair : weak_nodes_to_guard_conditions_) {
    auto node = pair.first.lock();
    if (node) {
      auto node_gc = pair.second;
      unset_guard_condition_callback(node_gc);
    }
  }

  // Clear all containers
  weak_nodes_.clear();
  weak_clients_map_.clear();
  weak_services_map_.clear();
  callback_data_map_.clear();
  weak_waitables_map_.clear();
  weak_subscriptions_map_.clear();
  weak_nodes_to_guard_conditions_.clear();
  weak_groups_associated_with_executor_to_nodes_.clear();
  weak_groups_to_nodes_associated_with_executor_.clear();
}

void
EventsExecutorEntitiesCollector::init()
{
  // Add the EventsExecutorEntitiesCollector shared_ptr to waitables map
  weak_waitables_map_.emplace(this, this->shared_from_this());
}

void
EventsExecutorEntitiesCollector::add_node(
  rclcpp::node_interfaces::NodeBaseInterface::SharedPtr node_ptr)
{
  // Check if the node already has an executor and if not, set this to true
  std::atomic_bool & has_executor = node_ptr->get_associated_with_executor_atomic();
  if (has_executor.exchange(true)) {
    throw std::runtime_error("Node has already been added to an executor.");
  }

  // Get node callback groups, add them to weak_groups_to_nodes_associated_with_executor_
  for (const auto & weak_group : node_ptr->get_callback_groups()) {
    auto group_ptr = weak_group.lock();
    if (group_ptr != nullptr && !group_ptr->get_associated_with_executor_atomic().load() &&
      group_ptr->automatically_add_to_executor_with_node())
    {
      add_callback_group(group_ptr, node_ptr, weak_groups_to_nodes_associated_with_executor_);
    }
  }

  // Add node to weak_nodes_
  weak_nodes_.push_back(node_ptr);
}

void
EventsExecutorEntitiesCollector::add_callback_group(
  rclcpp::CallbackGroup::SharedPtr group_ptr,
  rclcpp::node_interfaces::NodeBaseInterface::SharedPtr node_ptr)
{
  add_callback_group(group_ptr, node_ptr, weak_groups_associated_with_executor_to_nodes_);
}

void
EventsExecutorEntitiesCollector::add_callback_group(
  rclcpp::CallbackGroup::SharedPtr group_ptr,
  rclcpp::node_interfaces::NodeBaseInterface::SharedPtr node_ptr,
  WeakCallbackGroupsToNodesMap & weak_groups_to_nodes)
{
  // If the callback_group already has an executor, throw error
  std::atomic_bool & has_executor = group_ptr->get_associated_with_executor_atomic();
  if (has_executor.exchange(true)) {
    throw std::runtime_error("Callback group has already been added to an executor.");
  }

  bool is_new_node = !has_node(node_ptr, weak_groups_associated_with_executor_to_nodes_) &&
    !has_node(node_ptr, weak_groups_to_nodes_associated_with_executor_);

  if (is_new_node) {
    // Set an event callback for the node's notify guard condition, so if new entities are added
    // or removed to this node we will receive an event.
    set_guard_condition_callback(node_ptr->get_notify_guard_condition());

    // Store node's notify guard condition
    weak_nodes_to_guard_conditions_[node_ptr] = node_ptr->get_notify_guard_condition();
  }

  // Add callback group to weak_groups_to_node
  rclcpp::CallbackGroup::WeakPtr weak_group_ptr = group_ptr;

  auto insert_info = weak_groups_to_nodes.insert(std::make_pair(weak_group_ptr, node_ptr));

  // Throw error if the group was already registered in the executor
  bool was_inserted = insert_info.second;
  if (!was_inserted) {
    throw std::runtime_error("Callback group was already added to executor.");
  }

  // For all entities in the callback group, set their event callback
  set_callback_group_entities_callbacks(group_ptr);
}

void
EventsExecutorEntitiesCollector::execute(std::shared_ptr<void> & data)
{
  (void)data;
  // This function is called when the associated executor is notified that something changed.
  // We do not know if an entity has been added or removed so we have to rebuild everything.

  timers_manager_->clear();

  // If a registered node has a new callback group, register the group.
  add_callback_groups_from_nodes_associated_to_executor();

  // For all groups registered in the executor, set their event callbacks.
  set_entities_event_callbacks_from_map(weak_groups_associated_with_executor_to_nodes_);
  set_entities_event_callbacks_from_map(weak_groups_to_nodes_associated_with_executor_);
}

void
EventsExecutorEntitiesCollector::add_callback_groups_from_nodes_associated_to_executor()
{
  // Register new callback groups added to a node while already spinning
  for (const auto & weak_node : weak_nodes_) {
    auto node = weak_node.lock();
    if (node) {
      auto group_ptrs = node->get_callback_groups();
      std::for_each(
        group_ptrs.begin(), group_ptrs.end(),
        [this, node](rclcpp::CallbackGroup::WeakPtr group_ptr)
        {
          auto shared_group_ptr = group_ptr.lock();
          if (shared_group_ptr && shared_group_ptr->automatically_add_to_executor_with_node() &&
          !shared_group_ptr->get_associated_with_executor_atomic().load())
          {
            add_callback_group(
              shared_group_ptr,
              node,
              weak_groups_to_nodes_associated_with_executor_);
          }
        });
    }
  }
}

void
EventsExecutorEntitiesCollector::set_entities_event_callbacks_from_map(
  const WeakCallbackGroupsToNodesMap & weak_groups_to_nodes)
{
  for (const auto & pair : weak_groups_to_nodes) {
    auto group = pair.first.lock();
    auto node = pair.second.lock();
    if (!node || !group || !group->can_be_taken_from().load()) {
      continue;
    }
    set_callback_group_entities_callbacks(group);
  }
}

void
EventsExecutorEntitiesCollector::set_callback_group_entities_callbacks(
  rclcpp::CallbackGroup::SharedPtr group)
{
  // Timers are handled by the timers manager
  group->find_timer_ptrs_if(
    [this](const rclcpp::TimerBase::SharedPtr & timer) {
      if (timer) {
        timers_manager_->add_timer(timer);
      }
      return false;
    });

  // Set callbacks for all other entity types
  group->find_subscription_ptrs_if(
    [this](const rclcpp::SubscriptionBase::SharedPtr & subscription) {
      if (subscription) {
        weak_subscriptions_map_.emplace(subscription.get(), subscription);

        subscription->set_listener_callback(
          &EventsExecutor::push_event,
          get_callback_data(subscription.get(), SUBSCRIPTION_EVENT));
      }
      return false;
    });
  group->find_service_ptrs_if(
    [this](const rclcpp::ServiceBase::SharedPtr & service) {
      if (service) {
        weak_services_map_.emplace(service.get(), service);

        service->set_listener_callback(
          &EventsExecutor::push_event,
          get_callback_data(service.get(), SERVICE_EVENT));
      }
      return false;
    });
  group->find_client_ptrs_if(
    [this](const rclcpp::ClientBase::SharedPtr & client) {
      if (client) {
        weak_clients_map_.emplace(client.get(), client);

        client->set_listener_callback(
          &EventsExecutor::push_event,
          get_callback_data(client.get(), CLIENT_EVENT));
      }
      return false;
    });
  group->find_waitable_ptrs_if(
    [this](const rclcpp::Waitable::SharedPtr & waitable) {
      if (waitable) {
        weak_waitables_map_.emplace(waitable.get(), waitable);

        waitable->set_listener_callback(
          &EventsExecutor::push_event,
          get_callback_data(waitable.get(), WAITABLE_EVENT));
      }
      return false;
    });
}

void
EventsExecutorEntitiesCollector::unset_callback_group_entities_callbacks(
  rclcpp::CallbackGroup::SharedPtr group)
{
  // Timers are handled by the timers manager
  group->find_timer_ptrs_if(
    [this](const rclcpp::TimerBase::SharedPtr & timer) {
      if (timer) {
        timers_manager_->remove_timer(timer);
      }
      return false;
    });

  // Unset callbacks for all other entity types
  group->find_subscription_ptrs_if(
    [this](const rclcpp::SubscriptionBase::SharedPtr & subscription) {
      if (subscription) {
        subscription->set_listener_callback(nullptr, nullptr);
        weak_subscriptions_map_.erase(subscription.get());
        remove_callback_data(subscription.get(), SUBSCRIPTION_EVENT);
      }
      return false;
    });
  group->find_service_ptrs_if(
    [this](const rclcpp::ServiceBase::SharedPtr & service) {
      if (service) {
        service->set_listener_callback(nullptr, nullptr);
        weak_services_map_.erase(service.get());
        remove_callback_data(service.get(), SERVICE_EVENT);
      }
      return false;
    });
  group->find_client_ptrs_if(
    [this](const rclcpp::ClientBase::SharedPtr & client) {
      if (client) {
        client->set_listener_callback(nullptr, nullptr);
        weak_clients_map_.erase(client.get());
        remove_callback_data(client.get(), CLIENT_EVENT);
      }
      return false;
    });
  group->find_waitable_ptrs_if(
    [this](const rclcpp::Waitable::SharedPtr & waitable) {
      if (waitable) {
        waitable->set_listener_callback(nullptr, nullptr);
        weak_waitables_map_.erase(waitable.get());
        remove_callback_data(waitable.get(), WAITABLE_EVENT);
      }
      return false;
    });
}

void
EventsExecutorEntitiesCollector::remove_callback_group(
  rclcpp::CallbackGroup::SharedPtr group_ptr)
{
  this->remove_callback_group_from_map(
    group_ptr,
    weak_groups_associated_with_executor_to_nodes_);
}

void
EventsExecutorEntitiesCollector::remove_callback_group_from_map(
  rclcpp::CallbackGroup::SharedPtr group_ptr,
  WeakCallbackGroupsToNodesMap & weak_groups_to_nodes)
{
  rclcpp::node_interfaces::NodeBaseInterface::SharedPtr node_ptr;
  rclcpp::CallbackGroup::WeakPtr weak_group_ptr = group_ptr;

  // Look for the group to remove in the map
  auto iter = weak_groups_to_nodes.find(weak_group_ptr);
  if (iter == weak_groups_to_nodes.end()) {
    // Group not found.
    throw std::runtime_error("Callback group needs to be associated with this executor.");
  }

  // Group found, get its associated node.
  node_ptr = iter->second.lock();
  if (node_ptr == nullptr) {
    throw std::runtime_error("Node must not be deleted before its callback group(s).");
  }
  // Remove group from map
  weak_groups_to_nodes.erase(iter);

  // For all the entities in the group, unset their callbacks
  unset_callback_group_entities_callbacks(group_ptr);

  // Check if this node still has other callback groups associated with the executor
  bool node_has_associated_callback_groups =
    has_node(node_ptr, weak_groups_associated_with_executor_to_nodes_) ||
    has_node(node_ptr, weak_groups_to_nodes_associated_with_executor_);

  if (!node_has_associated_callback_groups) {
    // Node doesn't have more callback groups associated to the executor.
    // Unset the event callback for the node's notify guard condition, to stop
    // receiving events if entities are added or removed to this node.
    unset_guard_condition_callback(node_ptr->get_notify_guard_condition());

    // Remove guard condition from list
    rclcpp::node_interfaces::NodeBaseInterface::WeakPtr weak_node_ptr(node_ptr);
    weak_nodes_to_guard_conditions_.erase(weak_node_ptr);
  }
}

void
EventsExecutorEntitiesCollector::remove_node(
  rclcpp::node_interfaces::NodeBaseInterface::SharedPtr node_ptr)
{
  if (!node_ptr->get_associated_with_executor_atomic().load()) {
    throw std::runtime_error("Node needs to be associated with an executor.");
    return;
  }
  // Check if this node is currently stored here
  auto node_it = weak_nodes_.begin();
  while (node_it != weak_nodes_.end()) {
    bool matched = (node_it->lock() == node_ptr);
    if (matched) {
      weak_nodes_.erase(node_it);
      break;
    }
    ++node_it;
  }
  if (node_it == weak_nodes_.end()) {
    // The node is not stored here
    throw std::runtime_error("Tried to remove node not stored in this executor.");
    return;
  }

  // Find callback groups belonging to the node to remove
  std::vector<rclcpp::CallbackGroup::SharedPtr> found_group_ptrs;
  std::for_each(
    weak_groups_to_nodes_associated_with_executor_.begin(),
    weak_groups_to_nodes_associated_with_executor_.end(),
    [&found_group_ptrs, node_ptr](std::pair<rclcpp::CallbackGroup::WeakPtr,
    rclcpp::node_interfaces::NodeBaseInterface::WeakPtr> key_value_pair) {
      auto & weak_node_ptr = key_value_pair.second;
      auto shared_node_ptr = weak_node_ptr.lock();
      auto group_ptr = key_value_pair.first.lock();
      if (shared_node_ptr == node_ptr) {
        found_group_ptrs.push_back(group_ptr);
      }
    });
  // Remove those callback groups
  std::for_each(
    found_group_ptrs.begin(), found_group_ptrs.end(), [this]
      (rclcpp::CallbackGroup::SharedPtr group_ptr) {
      this->remove_callback_group_from_map(
        group_ptr,
        weak_groups_to_nodes_associated_with_executor_);
    });

  // Set that the node does not have an executor anymore
  std::atomic_bool & has_executor = node_ptr->get_associated_with_executor_atomic();
  has_executor.store(false);
}

// Returns true if the map has the node_ptr
bool
EventsExecutorEntitiesCollector::has_node(
  const rclcpp::node_interfaces::NodeBaseInterface::SharedPtr node_ptr,
  const WeakCallbackGroupsToNodesMap & weak_groups_to_nodes) const
{
  return std::find_if(
    weak_groups_to_nodes.begin(),
    weak_groups_to_nodes.end(),
    [&](const WeakCallbackGroupsToNodesMap::value_type & other) -> bool {
      auto other_ptr = other.second.lock();
      return other_ptr == node_ptr;
    }) != weak_groups_to_nodes.end();
}

std::vector<rclcpp::CallbackGroup::WeakPtr>
EventsExecutorEntitiesCollector::get_all_callback_groups()
{
  std::vector<rclcpp::CallbackGroup::WeakPtr> groups;
  for (const auto & group_node_ptr : weak_groups_associated_with_executor_to_nodes_) {
    groups.push_back(group_node_ptr.first);
  }
  for (const auto & group_node_ptr : weak_groups_to_nodes_associated_with_executor_) {
    groups.push_back(group_node_ptr.first);
  }
  return groups;
}

std::vector<rclcpp::CallbackGroup::WeakPtr>
EventsExecutorEntitiesCollector::get_manually_added_callback_groups()
{
  std::vector<rclcpp::CallbackGroup::WeakPtr> groups;
  for (const auto & group_node_ptr : weak_groups_associated_with_executor_to_nodes_) {
    groups.push_back(group_node_ptr.first);
  }
  return groups;
}

std::vector<rclcpp::CallbackGroup::WeakPtr>
EventsExecutorEntitiesCollector::get_automatically_added_callback_groups_from_nodes()
{
  std::vector<rclcpp::CallbackGroup::WeakPtr> groups;
  for (const auto & group_node_ptr : weak_groups_to_nodes_associated_with_executor_) {
    groups.push_back(group_node_ptr.first);
  }
  return groups;
}

void
EventsExecutorEntitiesCollector::set_guard_condition_callback(
  const rcl_guard_condition_t * guard_condition)
{
  rcl_ret_t ret = rcl_guard_condition_set_listener_callback(
    guard_condition,
    &EventsExecutor::push_event,
    get_callback_data(this, WAITABLE_EVENT),
    false /* Discard previous events */);

  if (ret != RCL_RET_OK) {
    throw std::runtime_error("Couldn't set guard condition event callback");
  }
}

void
EventsExecutorEntitiesCollector::unset_guard_condition_callback(
  const rcl_guard_condition_t * guard_condition)
{
  rcl_ret_t ret = rcl_guard_condition_set_listener_callback(
    guard_condition,
    nullptr,
    nullptr,
    false /* Discard previous events */);

  if (ret != RCL_RET_OK) {
    throw std::runtime_error("Couldn't unset guard condition event callback");
  }

  remove_callback_data(this, WAITABLE_EVENT);
}

rclcpp::SubscriptionBase::SharedPtr
EventsExecutorEntitiesCollector::get_subscription(const void * subscription_id)
{
  auto it = weak_subscriptions_map_.find(subscription_id);

  if (it != weak_subscriptions_map_.end()) {
    auto subscription_weak_ptr = it->second;
    auto subscription_shared_ptr = subscription_weak_ptr.lock();

    if (subscription_shared_ptr) {
      return subscription_shared_ptr;
    }

    // The subscription expired, remove from map
    weak_subscriptions_map_.erase(it);
  }
  return nullptr;
}

rclcpp::ClientBase::SharedPtr
EventsExecutorEntitiesCollector::get_client(const void * client_id)
{
  auto it = weak_clients_map_.find(client_id);

  if (it != weak_clients_map_.end()) {
    auto client_weak_ptr = it->second;
    auto client_shared_ptr = client_weak_ptr.lock();

    if (client_shared_ptr) {
      return client_shared_ptr;
    }

    // The client expired, remove from map
    weak_clients_map_.erase(it);
  }
  return nullptr;
}

rclcpp::ServiceBase::SharedPtr
EventsExecutorEntitiesCollector::get_service(const void * service_id)
{
  auto it = weak_services_map_.find(service_id);

  if (it != weak_services_map_.end()) {
    auto service_weak_ptr = it->second;
    auto service_shared_ptr = service_weak_ptr.lock();

    if (service_shared_ptr) {
      return service_shared_ptr;
    }

    // The service expired, remove from map
    weak_services_map_.erase(it);
  }
  return nullptr;
}

rclcpp::Waitable::SharedPtr
EventsExecutorEntitiesCollector::get_waitable(const void * waitable_id)
{
  auto it = weak_waitables_map_.find(waitable_id);

  if (it != weak_waitables_map_.end()) {
    auto waitable_weak_ptr = it->second;
    auto waitable_shared_ptr = waitable_weak_ptr.lock();

    if (waitable_shared_ptr) {
      return waitable_shared_ptr;
    }

    // The waitable expired, remove from map
    weak_waitables_map_.erase(it);
  }
  return nullptr;
}

void
EventsExecutorEntitiesCollector::add_waitable(rclcpp::Waitable::SharedPtr waitable)
{
  weak_waitables_map_.emplace(waitable.get(), waitable);

  waitable->set_listener_callback(
    &EventsExecutor::push_event,
    get_callback_data(waitable.get(), WAITABLE_EVENT));
}

const EventsExecutorCallbackData *
EventsExecutorEntitiesCollector::get_callback_data(
  void * entity_id, ExecutorEventType event_type)
{
  // Create an entity callback data object and check if
  // we already have stored one like it
<<<<<<< HEAD
  ExecutorEvent event = {entity_id, nullptr /*entity_arg*/, event_type};
=======
  ExecutorEvent event = {entity_id, event_type};
>>>>>>> 0d50b6c0
  EventsExecutorCallbackData data(associated_executor_, event);

  auto it = callback_data_map_.find(data);

  if (it != callback_data_map_.end()) {
    // We found a callback data matching entity ID.
    // Increment callback data counter and return pointer to data
    it->second++;
    return &it->first;
  }

  // There was no callback data object matching ID and type,
  // create one and set counter to 1.
  callback_data_map_.emplace(data, 1);

  // Return a pointer to the just added entity callback data.
  it = callback_data_map_.find(data);
  return &it->first;
}

void
EventsExecutorEntitiesCollector::remove_callback_data(
  void * entity_id, ExecutorEventType event_type)
{
  // Create an entity callback data object and check if
  // we already have stored one like it
<<<<<<< HEAD
  ExecutorEvent event = {entity_id, nullptr /*entity_arg*/, event_type};
=======
  ExecutorEvent event = {entity_id, event_type};
>>>>>>> 0d50b6c0
  EventsExecutorCallbackData data(associated_executor_, event);

  auto it = callback_data_map_.find(data);

  if (it != callback_data_map_.end()) {
    // We found a callback data matching entity ID.
    // If we have more than 1 decrement counter, otherwise remove it.
    if (it->second > 1) {
      it->second--;
    } else {
      callback_data_map_.erase(it);
    }
  }
}<|MERGE_RESOLUTION|>--- conflicted
+++ resolved
@@ -607,11 +607,7 @@
 {
   // Create an entity callback data object and check if
   // we already have stored one like it
-<<<<<<< HEAD
   ExecutorEvent event = {entity_id, nullptr /*entity_arg*/, event_type};
-=======
-  ExecutorEvent event = {entity_id, event_type};
->>>>>>> 0d50b6c0
   EventsExecutorCallbackData data(associated_executor_, event);
 
   auto it = callback_data_map_.find(data);
@@ -638,11 +634,7 @@
 {
   // Create an entity callback data object and check if
   // we already have stored one like it
-<<<<<<< HEAD
   ExecutorEvent event = {entity_id, nullptr /*entity_arg*/, event_type};
-=======
-  ExecutorEvent event = {entity_id, event_type};
->>>>>>> 0d50b6c0
   EventsExecutorCallbackData data(associated_executor_, event);
 
   auto it = callback_data_map_.find(data);
