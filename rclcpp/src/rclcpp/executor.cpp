--- conflicted
+++ resolved
@@ -50,18 +50,7 @@
   // Store the context for later use.
   context_ = options.context;
 
-<<<<<<< HEAD
-  context_->on_shutdown(
-=======
-  rcl_guard_condition_options_t guard_condition_options = rcl_guard_condition_get_default_options();
-  rcl_ret_t ret = rcl_guard_condition_init(
-    &interrupt_guard_condition_, context_->get_rcl_context().get(), guard_condition_options);
-  if (RCL_RET_OK != ret) {
-    throw_from_rcl_error(ret, "Failed to create interrupt guard condition in Executor constructor");
-  }
-
   shutdown_callback_handle_ = context_->add_on_shutdown_callback(
->>>>>>> c9d3d11b
     [weak_gc = std::weak_ptr<rclcpp::GuardCondition>{shutdown_guard_condition_}]() {
       auto strong_gc = weak_gc.lock();
       if (strong_gc) {
@@ -87,6 +76,12 @@
       "rclcpp",
       "failed to create wait set: %s", rcl_get_error_string().str);
     rcl_reset_error();
+    if (rcl_guard_condition_fini(&interrupt_guard_condition_) != RCL_RET_OK) {
+      RCUTILS_LOG_ERROR_NAMED(
+        "rclcpp",
+        "failed to destroy guard condition: %s", rcl_get_error_string().str);
+      rcl_reset_error();
+    }
     throw_from_rcl_error(ret, "Failed to create wait set in Executor constructor");
   }
 }
@@ -129,20 +124,8 @@
     rcl_reset_error();
   }
   // Remove and release the sigint guard condition
-<<<<<<< HEAD
   memory_strategy_->remove_guard_condition(shutdown_guard_condition_.get());
   memory_strategy_->remove_guard_condition(&interrupt_guard_condition_);
-=======
-  memory_strategy_->remove_guard_condition(&shutdown_guard_condition_->get_rcl_guard_condition());
-
-  // Remove shutdown callback handle registered to Context
-  if (!context_->remove_on_shutdown_callback(shutdown_callback_handle_)) {
-    RCUTILS_LOG_ERROR_NAMED(
-      "rclcpp",
-      "failed to remove registered on_shutdown callback");
-    rcl_reset_error();
-  }
->>>>>>> c9d3d11b
 }
 
 std::vector<rclcpp::CallbackGroup::WeakPtr>
@@ -232,13 +215,16 @@
   weak_groups_to_nodes_.insert(std::make_pair(weak_group_ptr, node_ptr));
   if (is_new_node) {
     rclcpp::node_interfaces::NodeBaseInterface::WeakPtr node_weak_ptr(node_ptr);
-    weak_nodes_to_guard_conditions_[node_weak_ptr] = node_ptr->get_notify_rclcpp_guard_condition();
+    weak_nodes_to_guard_conditions_[node_weak_ptr] = node_ptr->get_notify_guard_condition();
     if (notify) {
       // Interrupt waiting to handle new node
-      interrupt_guard_condition_.trigger();
+      rcl_ret_t ret = rcl_trigger_guard_condition(&interrupt_guard_condition_);
+      if (ret != RCL_RET_OK) {
+        throw_from_rcl_error(ret, "Failed to trigger guard condition on callback group add");
+      }
     }
     // Add the node's notify condition to the guard condition handles
-    memory_strategy_->add_guard_condition(node_ptr->get_notify_rclcpp_guard_condition());
+    memory_strategy_->add_guard_condition(node_ptr->get_notify_guard_condition());
   }
 }
 
@@ -308,9 +294,12 @@
     rclcpp::node_interfaces::NodeBaseInterface::WeakPtr node_weak_ptr(node_ptr);
     weak_nodes_to_guard_conditions_.erase(node_weak_ptr);
     if (notify) {
-      interrupt_guard_condition_.trigger();
-    }
-    memory_strategy_->remove_guard_condition(node_ptr->get_notify_rclcpp_guard_condition());
+      rcl_ret_t ret = rcl_trigger_guard_condition(&interrupt_guard_condition_);
+      if (ret != RCL_RET_OK) {
+        throw_from_rcl_error(ret, "Failed to trigger guard condition on callback group remove");
+      }
+    }
+    memory_strategy_->remove_guard_condition(node_ptr->get_notify_guard_condition());
   }
 }
 
@@ -481,7 +470,10 @@
 Executor::cancel()
 {
   spinning.store(false);
-  interrupt_guard_condition_.trigger();
+  rcl_ret_t ret = rcl_trigger_guard_condition(&interrupt_guard_condition_);
+  if (ret != RCL_RET_OK) {
+    throw_from_rcl_error(ret, "Failed to trigger guard condition in cancel");
+  }
 }
 
 void
